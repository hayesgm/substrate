// Copyright 2018-2019 Parity Technologies (UK) Ltd.
// This file is part of Substrate.

// Substrate is free software: you can redistribute it and/or modify
// it under the terms of the GNU General Public License as published by
// the Free Software Foundation, either version 3 of the License, or
// (at your option) any later version.

// Substrate is distributed in the hope that it will be useful,
// but WITHOUT ANY WARRANTY; without even the implied warranty of
// MERCHANTABILITY or FITNESS FOR A PARTICULAR PURPOSE.  See the
// GNU General Public License for more details.

// You should have received a copy of the GNU General Public License
// along with Substrate.  If not, see <http://www.gnu.org/licenses/>.

#![warn(unused_extern_crates)]

//! Service implementation. Specialized wrapper over substrate service.

use std::sync::Arc;

use babe;
use client::{self, LongestChain};
use grandpa::{self, FinalityProofProvider as GrandpaFinalityProofProvider};
use node_executor;
use node_primitives::Block;
use node_runtime::{GenesisConfig, RuntimeApi};
use substrate_service::{
	AbstractService, ServiceBuilder, config::Configuration, error::{Error as ServiceError},
};
use inherents::InherentDataProviders;
use network::construct_simple_protocol;

use substrate_service::{Service, NetworkStatus};
use client::{Client, LocalCallExecutor};
use client_db::Backend;
use sr_primitives::traits::Block as BlockT;
use node_executor::NativeExecutor;
use network::NetworkService;
use offchain::OffchainWorkers;
use primitives::Blake2Hasher;

construct_simple_protocol! {
	/// Demo protocol attachment for substrate.
	pub struct NodeProtocol where Block = Block { }
}

/// Starts a `ServiceBuilder` for a full service.
///
/// Use this macro if you don't actually need the full service, but just the builder in order to
/// be able to perform chain operations.
macro_rules! new_full_start {
	($config:expr) => {{
		type RpcExtension = jsonrpc_core::IoHandler<substrate_rpc::Metadata>;
		let mut import_setup = None;
		let inherent_data_providers = inherents::InherentDataProviders::new();

		let builder = substrate_service::ServiceBuilder::new_full::<
			node_primitives::Block, node_runtime::RuntimeApi, node_executor::Executor
		>($config)?
			.with_select_chain(|_config, client| {
				Ok(client::LongestChain::new(client.clone()))
			})?
			.with_transaction_pool(|config, client, _fetcher| {
				let pool_api = txpool::FullChainApi::new(client.clone());
				let pool = txpool::BasicPool::new(config, pool_api);
				let maintainer = txpool::FullBasicPoolMaintainer::new(pool.pool().clone(), client);
				let maintainable_pool = txpool_api::MaintainableTransactionPool::new(pool, maintainer);
				Ok(maintainable_pool)
			})?
			.with_import_queue(|_config, client, mut select_chain, _transaction_pool| {
				let select_chain = select_chain.take()
					.ok_or_else(|| substrate_service::Error::SelectChainRequired)?;
				let (grandpa_block_import, grandpa_link) = grandpa::block_import(
					client.clone(),
					&*client,
					select_chain,
				)?;
				let justification_import = grandpa_block_import.clone();

				let (block_import, babe_link) = babe::block_import(
					babe::Config::get_or_compute(&*client)?,
					grandpa_block_import,
					client.clone(),
					client.clone(),
				)?;

				let import_queue = babe::import_queue(
					babe_link.clone(),
					block_import.clone(),
					Some(Box::new(justification_import)),
					None,
					client.clone(),
					client,
					inherent_data_providers.clone(),
				)?;

				import_setup = Some((block_import, grandpa_link, babe_link));
				Ok(import_queue)
			})?
<<<<<<< HEAD
			.with_rpc_extensions(|client, pool| -> RpcExtension {
				node_rpc::create(client, pool)
=======
			.with_rpc_extensions(|client, pool, _backend, fetcher, _remote_blockchain| -> Result<RpcExtension, _> {
				Ok(node_rpc::create(client, pool, node_rpc::LightDeps::none(fetcher)))
>>>>>>> d9fca7e3
			})?;

		(builder, import_setup, inherent_data_providers)
	}}
}

/// Creates a full service from the configuration.
///
/// We need to use a macro because the test suit doesn't work with an opaque service. It expects
/// concrete types instead.
macro_rules! new_full {
	($config:expr, $with_startup_data: expr) => {{
		use futures01::sync::mpsc;
		use network::DhtEvent;
		use futures::{
			compat::Stream01CompatExt,
			stream::StreamExt,
			future::{FutureExt, TryFutureExt},
		};

		let (
			is_authority,
			force_authoring,
			name,
			disable_grandpa
		) = (
			$config.roles.is_authority(),
			$config.force_authoring,
			$config.name.clone(),
			$config.disable_grandpa
		);

		// sentry nodes announce themselves as authorities to the network
		// and should run the same protocols authorities do, but it should
		// never actively participate in any consensus process.
		let participates_in_consensus = is_authority && !$config.sentry_mode;

		let (builder, mut import_setup, inherent_data_providers) = new_full_start!($config);

		// Dht event channel from the network to the authority discovery module. Use bounded channel to ensure
		// back-pressure. Authority discovery is triggering one event per authority within the current authority set.
		// This estimates the authority set size to be somewhere below 10 000 thereby setting the channel buffer size to
		// 10 000.
		let (dht_event_tx, dht_event_rx) =
			mpsc::channel::<DhtEvent>(10_000);

		let service = builder.with_network_protocol(|_| Ok(crate::service::NodeProtocol::new()))?
			.with_finality_proof_provider(|client|
				// NOTE(niklasad1): nasty workaround because trait objects only
				// works for one trait, https://github.com/rust-lang/rfcs/issues/2035
				//
				Ok(Arc::new(grandpa::FinalityProofProvider::new(client.clone(), client)) as _)
			)?
			.with_dht_event_tx(dht_event_tx)?
			.build()?;

		let (block_import, grandpa_link, babe_link) = import_setup.take()
				.expect("Link Half and Block Import are present for Full Services or setup failed before. qed");

		($with_startup_data)(&block_import, &babe_link);

		if participates_in_consensus {
			let proposer = substrate_basic_authorship::ProposerFactory {
				client: service.client(),
				transaction_pool: service.transaction_pool(),
			};

			let client = service.client();
			let select_chain = service.select_chain()
				.ok_or(substrate_service::Error::SelectChainRequired)?;

			let babe_config = babe::BabeParams {
				keystore: service.keystore(),
				client,
				select_chain,
				env: proposer,
				block_import,
				sync_oracle: service.network(),
				inherent_data_providers: inherent_data_providers.clone(),
				force_authoring,
				babe_link,
			};

			let babe = babe::start_babe(babe_config)?;
			service.spawn_essential_task(babe);

			let future03_dht_event_rx = dht_event_rx.compat()
				.map(|x| x.expect("<mpsc::channel::Receiver as Stream> never returns an error; qed"))
				.boxed();
			let authority_discovery = authority_discovery::AuthorityDiscovery::new(
				service.client(),
				service.network(),
				service.keystore(),
				future03_dht_event_rx,
			);
			let future01_authority_discovery = authority_discovery.map(|x| Ok(x)).compat();

			service.spawn_task(future01_authority_discovery);
		}

		// if the node isn't actively participating in consensus then it doesn't
		// need a keystore, regardless of which protocol we use below.
		let keystore = if participates_in_consensus {
			Some(service.keystore())
		} else {
			None
		};

		let config = grandpa::Config {
			// FIXME #1578 make this available through chainspec
			gossip_duration: std::time::Duration::from_millis(333),
			justification_period: 512,
			name: Some(name),
			observer_enabled: true,
			keystore,
			is_authority,
		};

		match (is_authority, disable_grandpa) {
			(false, false) => {
				// start the lightweight GRANDPA observer
				service.spawn_task(grandpa::run_grandpa_observer(
					config,
					grandpa_link,
					service.network(),
					service.on_exit(),
				)?);
			},
			(true, false) => {
				// start the full GRANDPA voter
				let grandpa_config = grandpa::GrandpaParams {
					config: config,
					link: grandpa_link,
					network: service.network(),
					inherent_data_providers: inherent_data_providers.clone(),
					on_exit: service.on_exit(),
					telemetry_on_connect: Some(service.telemetry_on_connect_stream()),
					voting_rule: grandpa::VotingRulesBuilder::default().build(),
				};
				// the GRANDPA voter task is considered infallible, i.e.
				// if it fails we take down the service with it.
				service.spawn_essential_task(grandpa::run_grandpa_voter(grandpa_config)?);
			},
			(_, true) => {
				grandpa::setup_disabled_grandpa(
					service.client(),
					&inherent_data_providers,
					service.network(),
				)?;
			},
		}

		Ok((service, inherent_data_providers))
	}};
	($config:expr) => {{
		new_full!($config, |_, _| {})
	}}
}

#[allow(dead_code)]
type ConcreteBlock = node_primitives::Block;
#[allow(dead_code)]
type ConcreteClient =
	Client<
		Backend<ConcreteBlock>,
		LocalCallExecutor<NativeExecutor<node_executor::Executor>>,
		ConcreteBlock,
		node_runtime::RuntimeApi
	>;
#[allow(dead_code)]
type ConcreteBackend = Backend<ConcreteBlock>;
#[allow(dead_code)]
type ConcreteTransactionPool = txpool_api::MaintainableTransactionPool<
	txpool::BasicPool<
		txpool::FullChainApi<ConcreteClient, ConcreteBlock>,
		ConcreteBlock
	>,
	txpool::FullBasicPoolMaintainer<
		ConcreteClient,
		txpool::FullChainApi<ConcreteClient, Block>
	>
>;

type ConcreteLongestChain = LongestChain<
	Backend<ConcreteBlock>,
	ConcreteBlock,
>;

/// A specialized configuration object for setting up the node..
pub type NodeConfiguration<C> = Configuration<C, GenesisConfig, crate::chain_spec::Extensions>;

/// Builds a new service for a full client.
pub fn new_full<C: Send + Default + 'static>(config: NodeConfiguration<C>)
-> Result<
	Service<
		ConcreteBlock,
		ConcreteClient,
		ConcreteLongestChain,
		NetworkStatus<ConcreteBlock>,
		NetworkService<ConcreteBlock, crate::service::NodeProtocol, <ConcreteBlock as BlockT>::Hash>,
		ConcreteTransactionPool,
		OffchainWorkers<
			ConcreteClient,
			<ConcreteBackend as client_api::backend::Backend<Block, Blake2Hasher>>::OffchainStorage,
			ConcreteBlock,
		>
	>,
	ServiceError,
>
{
	new_full!(config).map(|(service, _)| service)
}

/// Builds a new service for a light client.
pub fn new_light<C: Send + Default + 'static>(config: NodeConfiguration<C>)
-> Result<impl AbstractService, ServiceError> {
	type RpcExtension = jsonrpc_core::IoHandler<substrate_rpc::Metadata>;
	let inherent_data_providers = InherentDataProviders::new();

	let service = ServiceBuilder::new_light::<Block, RuntimeApi, node_executor::Executor>(config)?
		.with_select_chain(|_config, backend| {
			Ok(LongestChain::new(backend.clone()))
		})?
<<<<<<< HEAD
		.with_transaction_pool(|config, client|
			Ok(TransactionPool::new(config, transaction_pool::FullChainApi::new(client)))
		)?
		.with_import_queue_and_fprb(|_config, client, fetcher, _select_chain, _tx_pool| {
=======
		.with_transaction_pool(|config, client, fetcher| {
			let fetcher = fetcher
				.ok_or_else(|| "Trying to start light transaction pool without active fetcher")?;
			let pool_api = txpool::LightChainApi::new(client.clone(), fetcher.clone());
			let pool = txpool::BasicPool::new(config, pool_api);
			let maintainer = txpool::LightBasicPoolMaintainer::with_defaults(pool.pool().clone(), client, fetcher);
			let maintainable_pool = txpool_api::MaintainableTransactionPool::new(pool, maintainer);
			Ok(maintainable_pool)
		})?
		.with_import_queue_and_fprb(|_config, client, backend, fetcher, _select_chain, _tx_pool| {
>>>>>>> d9fca7e3
			let fetch_checker = fetcher
				.map(|fetcher| fetcher.checker().clone())
				.ok_or_else(|| "Trying to start light import queue without active fetch checker")?;
			let grandpa_block_import = grandpa::light_block_import::<_, _, _, RuntimeApi>(
				client.clone(),
				&*client,
				Arc::new(fetch_checker),
			)?;

			let finality_proof_import = grandpa_block_import.clone();
			let finality_proof_request_builder =
				finality_proof_import.create_finality_proof_request_builder();

			let (babe_block_import, babe_link) = babe::block_import(
				babe::Config::get_or_compute(&*client)?,
				grandpa_block_import,
				client.clone(),
				client.clone(),
			)?;

			let import_queue = babe::import_queue(
				babe_link,
				babe_block_import,
				None,
				Some(Box::new(finality_proof_import)),
				client.clone(),
				client,
				inherent_data_providers.clone(),
			)?;

			Ok((import_queue, finality_proof_request_builder))
		})?
		.with_network_protocol(|_| Ok(NodeProtocol::new()))?
		.with_finality_proof_provider(|client|
			Ok(Arc::new(GrandpaFinalityProofProvider::new(client.clone(), client)) as _)
		)?
<<<<<<< HEAD
		.with_rpc_extensions(|client, pool| -> RpcExtension {
			node_rpc::create(client, pool)
=======
		.with_rpc_extensions(|client, pool, _backend, fetcher, remote_blockchain| -> Result<RpcExtension, _> {
			let fetcher = fetcher
				.ok_or_else(|| "Trying to start node RPC without active fetcher")?;
			let remote_blockchain = remote_blockchain
				.ok_or_else(|| "Trying to start node RPC without active remote blockchain")?;

			let light_deps = node_rpc::LightDeps { remote_blockchain, fetcher };
			Ok(node_rpc::create(client, pool, Some(light_deps)))
>>>>>>> d9fca7e3
		})?
		.build()?;

	Ok(service)
}

#[cfg(test)]
mod tests {
	use std::sync::Arc;
	use babe::CompatibleDigestItem;
	use consensus_common::{
		Environment, Proposer, BlockImportParams, BlockOrigin, ForkChoiceStrategy, BlockImport,
	};
	use node_primitives::{Block, DigestItem, Signature};
	use node_runtime::{BalancesCall, Call, UncheckedExtrinsic, Address};
	use node_runtime::constants::{currency::CENTS, time::SLOT_DURATION};
	use codec::{Encode, Decode};
	use primitives::{crypto::Pair as CryptoPair, H256};
	use sr_primitives::{
		generic::{BlockId, Era, Digest, SignedPayload},
		traits::Block as BlockT,
		traits::Verify,
		OpaqueExtrinsic,
	};
	use sp_timestamp;
	use sp_finality_tracker;
	use keyring::AccountKeyring;
	use substrate_service::{AbstractService, Roles};
	use crate::service::new_full;
	use sr_primitives::traits::IdentifyAccount;

	type AccountPublic = <Signature as Verify>::Signer;

	#[cfg(feature = "rhd")]
	fn test_sync() {
		use primitives::ed25519::Pair;

		use {service_test, Factory};
		use client::{BlockImportParams, BlockOrigin};

		let alice: Arc<ed25519::Pair> = Arc::new(Keyring::Alice.into());
		let bob: Arc<ed25519::Pair> = Arc::new(Keyring::Bob.into());
		let validators = vec![alice.public().0.into(), bob.public().0.into()];
		let keys: Vec<&ed25519::Pair> = vec![&*alice, &*bob];
		let dummy_runtime = ::tokio::runtime::Runtime::new().unwrap();
		let block_factory = |service: &<Factory as service::ServiceFactory>::FullService| {
			let block_id = BlockId::number(service.client().info().chain.best_number);
			let parent_header = service.client().header(&block_id).unwrap().unwrap();
			let consensus_net = ConsensusNetwork::new(service.network(), service.client().clone());
			let proposer_factory = consensus::ProposerFactory {
				client: service.client().clone(),
				transaction_pool: service.transaction_pool().clone(),
				network: consensus_net,
				force_delay: 0,
				handle: dummy_runtime.executor(),
			};
			let (proposer, _, _) = proposer_factory.init(&parent_header, &validators, alice.clone()).unwrap();
			let block = proposer.propose().expect("Error making test block");
			BlockImportParams {
				origin: BlockOrigin::File,
				justification: Vec::new(),
				internal_justification: Vec::new(),
				finalized: false,
				body: Some(block.extrinsics),
				header: block.header,
				auxiliary: Vec::new(),
			}
		};
		let extrinsic_factory =
			|service: &SyncService<<Factory as service::ServiceFactory>::FullService>|
		{
			let payload = (
				0,
				Call::Balances(BalancesCall::transfer(RawAddress::Id(bob.public().0.into()), 69.into())),
				Era::immortal(),
				service.client().genesis_hash()
			);
			let signature = alice.sign(&payload.encode()).into();
			let id = alice.public().0.into();
			let xt = UncheckedExtrinsic {
				signature: Some((RawAddress::Id(id), signature, payload.0, Era::immortal())),
				function: payload.1,
			}.encode();
			let v: Vec<u8> = Decode::decode(&mut xt.as_slice()).unwrap();
			OpaqueExtrinsic(v)
		};
		service_test::sync(
			chain_spec::integration_test_config(),
			|config| new_full(config),
			|mut config| {
				// light nodes are unsupported
				config.roles = Roles::FULL;
				new_full(config)
			},
			block_factory,
			extrinsic_factory,
		);
	}

	#[test]
	#[ignore]
	fn test_sync() {
		let keystore_path = tempfile::tempdir().expect("Creates keystore path");
		let keystore = keystore::Store::open(keystore_path.path(), None)
			.expect("Creates keystore");
		let alice = keystore.write().insert_ephemeral_from_seed::<babe::AuthorityPair>("//Alice")
			.expect("Creates authority pair");

		let chain_spec = crate::chain_spec::tests::integration_test_config_with_single_authority();

		// For the block factory
		let mut slot_num = 1u64;

		// For the extrinsics factory
		let bob = Arc::new(AccountKeyring::Bob.pair());
		let charlie = Arc::new(AccountKeyring::Charlie.pair());
		let mut index = 0;

		service_test::sync(
			chain_spec,
			|config| {
				let mut setup_handles = None;
				new_full!(config, |
					block_import: &babe::BabeBlockImport<_, _, Block, _, _, _>,
					babe_link: &babe::BabeLink<Block>,
				| {
					setup_handles = Some((block_import.clone(), babe_link.clone()));
				}).map(move |(node, x)| (node, (x, setup_handles.unwrap())))
			},
			|mut config| {
				// light nodes are unsupported
				config.roles = Roles::FULL;
				new_full(config)
			},
			|service, &mut (ref inherent_data_providers, (ref mut block_import, ref babe_link))| {
				let mut inherent_data = inherent_data_providers
					.create_inherent_data()
					.expect("Creates inherent data.");
				inherent_data.replace_data(sp_finality_tracker::INHERENT_IDENTIFIER, &1u64);

				let parent_id = BlockId::number(service.client().info().chain.best_number);
				let parent_header = service.client().header(&parent_id).unwrap().unwrap();
				let mut proposer_factory = substrate_basic_authorship::ProposerFactory {
					client: service.client(),
					transaction_pool: service.transaction_pool(),
				};

				let mut digest = Digest::<H256>::default();

				// even though there's only one authority some slots might be empty,
				// so we must keep trying the next slots until we can claim one.
				let babe_pre_digest = loop {
					inherent_data.replace_data(sp_timestamp::INHERENT_IDENTIFIER, &(slot_num * SLOT_DURATION));
					if let Some(babe_pre_digest) = babe::test_helpers::claim_slot(
						slot_num,
						&parent_header,
						&*service.client(),
						&keystore,
						&babe_link,
					) {
						break babe_pre_digest;
					}

					slot_num += 1;
				};

				digest.push(<DigestItem as CompatibleDigestItem>::babe_pre_digest(babe_pre_digest));

				let mut proposer = proposer_factory.init(&parent_header).unwrap();
				let new_block = futures::executor::block_on(proposer.propose(
					inherent_data,
					digest,
					std::time::Duration::from_secs(1),
				)).expect("Error making test block");

				let (new_header, new_body) = new_block.deconstruct();
				let pre_hash = new_header.hash();
				// sign the pre-sealed hash of the block and then
				// add it to a digest item.
				let to_sign = pre_hash.encode();
				let signature = alice.sign(&to_sign[..]);
				let item = <DigestItem as CompatibleDigestItem>::babe_seal(
					signature.into(),
				);
				slot_num += 1;

				let params = BlockImportParams {
					origin: BlockOrigin::File,
					header: new_header,
					justification: None,
					post_digests: vec![item],
					body: Some(new_body),
					finalized: false,
					auxiliary: Vec::new(),
					fork_choice: ForkChoiceStrategy::LongestChain,
					allow_missing_state: false,
					import_existing: false,
				};

				block_import.import_block(params, Default::default())
					.expect("error importing test block");
			},
			|service, _| {
				let amount = 5 * CENTS;
				let to: Address = AccountPublic::from(bob.public()).into_account().into();
				let from: Address = AccountPublic::from(charlie.public()).into_account().into();
				let genesis_hash = service.client().block_hash(0).unwrap().unwrap();
				let best_block_id = BlockId::number(service.client().info().chain.best_number);
				let version = service.client().runtime_version_at(&best_block_id).unwrap().spec_version;
				let signer = charlie.clone();

				let function = Call::Balances(BalancesCall::transfer(to.into(), amount));

				let check_version = system::CheckVersion::new();
				let check_genesis = system::CheckGenesis::new();
				let check_era = system::CheckEra::from(Era::Immortal);
				let check_nonce = system::CheckNonce::from(index);
				let check_weight = system::CheckWeight::new();
				let payment = transaction_payment::ChargeTransactionPayment::from(0);
				let extra = (
					check_version,
					check_genesis,
					check_era,
					check_nonce,
					check_weight,
					payment,
					Default::default(),
				);
				let raw_payload = SignedPayload::from_raw(
					function,
					extra,
					(version, genesis_hash, genesis_hash, (), (), (), ())
				);
				let signature = raw_payload.using_encoded(|payload|	{
					signer.sign(payload)
				});
				let (function, extra, _) = raw_payload.deconstruct();
				let xt = UncheckedExtrinsic::new_signed(
					function,
					from.into(),
					signature.into(),
					extra,
				).encode();
				let v: Vec<u8> = Decode::decode(&mut xt.as_slice()).unwrap();

				index += 1;
				OpaqueExtrinsic(v)
			},
		);
	}

	#[test]
	#[ignore]
	fn test_consensus() {
		service_test::consensus(
			crate::chain_spec::tests::integration_test_config_with_two_authorities(),
			|config| new_full(config),
			|mut config| {
				// light nodes are unsupported
				config.roles = Roles::FULL;
				new_full(config)
			},
			vec![
				"//Alice".into(),
				"//Bob".into(),
			],
		)
	}
}<|MERGE_RESOLUTION|>--- conflicted
+++ resolved
@@ -99,13 +99,8 @@
 				import_setup = Some((block_import, grandpa_link, babe_link));
 				Ok(import_queue)
 			})?
-<<<<<<< HEAD
-			.with_rpc_extensions(|client, pool| -> RpcExtension {
-				node_rpc::create(client, pool)
-=======
-			.with_rpc_extensions(|client, pool, _backend, fetcher, _remote_blockchain| -> Result<RpcExtension, _> {
+			.with_rpc_extensions(|client, pool, fetcher, _remote_blockchain| -> Result<RpcExtension, _> {
 				Ok(node_rpc::create(client, pool, node_rpc::LightDeps::none(fetcher)))
->>>>>>> d9fca7e3
 			})?;
 
 		(builder, import_setup, inherent_data_providers)
@@ -326,15 +321,9 @@
 	let inherent_data_providers = InherentDataProviders::new();
 
 	let service = ServiceBuilder::new_light::<Block, RuntimeApi, node_executor::Executor>(config)?
-		.with_select_chain(|_config, backend| {
-			Ok(LongestChain::new(backend.clone()))
+		.with_select_chain(|_config, client| {
+			Ok(LongestChain::new(client.clone()))
 		})?
-<<<<<<< HEAD
-		.with_transaction_pool(|config, client|
-			Ok(TransactionPool::new(config, transaction_pool::FullChainApi::new(client)))
-		)?
-		.with_import_queue_and_fprb(|_config, client, fetcher, _select_chain, _tx_pool| {
-=======
 		.with_transaction_pool(|config, client, fetcher| {
 			let fetcher = fetcher
 				.ok_or_else(|| "Trying to start light transaction pool without active fetcher")?;
@@ -344,8 +333,7 @@
 			let maintainable_pool = txpool_api::MaintainableTransactionPool::new(pool, maintainer);
 			Ok(maintainable_pool)
 		})?
-		.with_import_queue_and_fprb(|_config, client, backend, fetcher, _select_chain, _tx_pool| {
->>>>>>> d9fca7e3
+		.with_import_queue_and_fprb(|_config, client, fetcher, _select_chain, _tx_pool| {
 			let fetch_checker = fetcher
 				.map(|fetcher| fetcher.checker().clone())
 				.ok_or_else(|| "Trying to start light import queue without active fetch checker")?;
@@ -382,11 +370,7 @@
 		.with_finality_proof_provider(|client|
 			Ok(Arc::new(GrandpaFinalityProofProvider::new(client.clone(), client)) as _)
 		)?
-<<<<<<< HEAD
-		.with_rpc_extensions(|client, pool| -> RpcExtension {
-			node_rpc::create(client, pool)
-=======
-		.with_rpc_extensions(|client, pool, _backend, fetcher, remote_blockchain| -> Result<RpcExtension, _> {
+		.with_rpc_extensions(|client, pool, fetcher, remote_blockchain| -> Result<RpcExtension, _> {
 			let fetcher = fetcher
 				.ok_or_else(|| "Trying to start node RPC without active fetcher")?;
 			let remote_blockchain = remote_blockchain
@@ -394,7 +378,6 @@
 
 			let light_deps = node_rpc::LightDeps { remote_blockchain, fetcher };
 			Ok(node_rpc::create(client, pool, Some(light_deps)))
->>>>>>> d9fca7e3
 		})?
 		.build()?;
 
