--- conflicted
+++ resolved
@@ -104,13 +104,9 @@
 # WASM-specific dependencies
 wasm-bindgen = { version = "0.2.57", optional = true }
 wasm-bindgen-futures = { version = "0.4.7", optional = true }
-<<<<<<< HEAD
-browser-utils = { package = "substrate-browser-utils", path = "../../../utils/browser", optional = true, version = "0.8.0-rc5"}
+browser-utils = { package = "substrate-browser-utils", path = "../../../utils/browser", optional = true, version = "0.8.0-rc6"}
 # `async-std` for wasm doesn't compile with `-Z features=itarget` without this feature
 async-std = { version = "1.6.2", optional = true, features = ["unstable"] }
-=======
-browser-utils = { package = "substrate-browser-utils", path = "../../../utils/browser", optional = true, version = "0.8.0-rc6"}
->>>>>>> 3e5321a5
 
 [target.'cfg(target_arch="x86_64")'.dependencies]
 node-executor = { version = "2.0.0-rc6", path = "../executor", features = [ "wasmtime" ] }
