// Copyright 2018-2020 Parity Technologies (UK) Ltd.
// This file is part of Substrate.

// Substrate is free software: you can redistribute it and/or modify
// it under the terms of the GNU General Public License as published by
// the Free Software Foundation, either version 3 of the License, or
// (at your option) any later version.

// Substrate is distributed in the hope that it will be useful,
// but WITHOUT ANY WARRANTY; without even the implied warranty of
// MERCHANTABILITY or FITNESS FOR A PARTICULAR PURPOSE.  See the
// GNU General Public License for more details.

// You should have received a copy of the GNU General Public License
// along with Substrate.  If not, see <http://www.gnu.org/licenses/>.

use node_runtime::{
<<<<<<< HEAD
	Executive, Indices, Runtime, UncheckedExtrinsic, ImOnlineAuthorityId,
=======
	Call, Executive, Indices, Runtime, TransactionSubmitterOf, UncheckedExtrinsic,
>>>>>>> 4b65f176
};
use sp_application_crypto::AppKey;
use sp_core::testing::KeyStore;
use sp_core::traits::KeystoreExt;
use sp_core::offchain::{
	TransactionPoolExt,
	testing::TestTransactionPoolExt,
};
use frame_system::offchain::{
	SendRawUnsignedTransaction,
	SendSignedTransaction,
	Signer,
};
use pallet_im_online::sr25519::AuthorityPair as Key;
use codec::Decode;

pub mod common;
use self::common::*;

type SubmitTransaction = TransactionSubmitterOf<pallet_im_online::sr25519::AuthorityId>;

#[test]
fn should_submit_unsigned_transaction() {
	let mut t = new_test_ext(COMPACT_CODE, false);
	let (pool, state) = TestTransactionPoolExt::new();
	t.register_extension(TransactionPoolExt::new(pool));

	t.execute_with(|| {
		let signature = Default::default();
		let heartbeat_data = pallet_im_online::Heartbeat {
			block_number: 1,
			network_state: Default::default(),
			session_index: 1,
			authority_index: 0,
		};

		let call = pallet_im_online::Call::heartbeat(heartbeat_data, signature);
		Signer::<Runtime, ImOnlineAuthorityId>::send_raw_unsigned_transaction(call)
			.unwrap();

		assert_eq!(state.read().transactions.len(), 1)
	});
}

const PHRASE: &str = "news slush supreme milk chapter athlete soap sausage put clutch what kitten";

#[test]
fn should_submit_signed_transaction() {
	let mut t = new_test_ext(COMPACT_CODE, false);
	let (pool, state) = TestTransactionPoolExt::new();
	t.register_extension(TransactionPoolExt::new(pool));

	let keystore = KeyStore::new();
	keystore.write().sr25519_generate_new(Key::ID, Some(&format!("{}/hunter1", PHRASE))).unwrap();
	keystore.write().sr25519_generate_new(Key::ID, Some(&format!("{}/hunter2", PHRASE))).unwrap();
	keystore.write().sr25519_generate_new(Key::ID, Some(&format!("{}/hunter3", PHRASE))).unwrap();
	t.register_extension(KeystoreExt(keystore));

	t.execute_with(|| {
		let results = Signer::<Runtime, ImOnlineAuthorityId>::all_accounts()
			.send_signed_transaction(|_| {
				pallet_balances::Call::transfer(Default::default(), Default::default())
			});

		let len = results.len();
		assert_eq!(len, 3);
		assert_eq!(results.into_iter().filter_map(|x| x.1.ok()).count(), len);
		assert_eq!(state.read().transactions.len(), len);
	});
}

#[test]
fn should_submit_signed_twice_from_the_same_account() {
	let mut t = new_test_ext(COMPACT_CODE, false);
	let (pool, state) = TestTransactionPoolExt::new();
	t.register_extension(TransactionPoolExt::new(pool));

	let keystore = KeyStore::new();
	keystore.write().sr25519_generate_new(Key::ID, Some(&format!("{}/hunter1", PHRASE))).unwrap();
	t.register_extension(KeystoreExt(keystore));

	t.execute_with(|| {
		let results = Signer::<Runtime, ImOnlineAuthorityId>::all_accounts()
			.send_signed_transaction(|_| {
				pallet_balances::Call::transfer(Default::default(), Default::default())
			});

		let len = results.len();
		assert_eq!(len, 1);
		assert_eq!(results.into_iter().filter_map(|x| x.1.ok()).count(), len);
		assert_eq!(state.read().transactions.len(), 1);

		// submit another one from the same account. The nonce should be incremented.
		let results = Signer::<Runtime, ImOnlineAuthorityId>::all_accounts()
			.send_signed_transaction(|_| {
				pallet_balances::Call::transfer(Default::default(), Default::default())
			});

		let len = results.len();
		assert_eq!(len, 1);
		assert_eq!(results.into_iter().filter_map(|x| x.1.ok()).count(), len);
		assert_eq!(state.read().transactions.len(), 2);

		// now check that the transaction nonces are not equal
		let s = state.read();
		fn nonce(tx: UncheckedExtrinsic) -> frame_system::CheckNonce<Runtime> {
			let extra = tx.signature.unwrap().2;
			extra.3
		}
		let nonce1 = nonce(UncheckedExtrinsic::decode(&mut &*s.transactions[0]).unwrap());
		let nonce2 = nonce(UncheckedExtrinsic::decode(&mut &*s.transactions[1]).unwrap());
		assert!(
			nonce1 != nonce2,
			"Transactions should have different nonces. Got: {:?}", nonce1
		);
	});
}

#[test]
fn submitted_transaction_should_be_valid() {
	use codec::Encode;
	use frame_support::storage::StorageMap;
	use sp_runtime::transaction_validity::{ValidTransaction, TransactionSource};
	use sp_runtime::traits::StaticLookup;

	let mut t = new_test_ext(COMPACT_CODE, false);
	let (pool, state) = TestTransactionPoolExt::new();
	t.register_extension(TransactionPoolExt::new(pool));

	let keystore = KeyStore::new();
	keystore.write().sr25519_generate_new(Key::ID, Some(&format!("{}/hunter1", PHRASE))).unwrap();
	t.register_extension(KeystoreExt(keystore));

	t.execute_with(|| {
		let results = Signer::<Runtime, ImOnlineAuthorityId>::all_accounts()
			.send_signed_transaction(|_| {
				pallet_balances::Call::transfer(Default::default(), Default::default())
			});
		let len = results.len();
		assert_eq!(len, 1);
		assert_eq!(results.into_iter().filter_map(|x| x.1.ok()).count(), len);
	});

	// check that transaction is valid, but reset environment storage,
	// since CreateTransaction increments the nonce
	let tx0 = state.read().transactions[0].clone();
	let mut t = new_test_ext(COMPACT_CODE, false);
	t.execute_with(|| {
		let source = TransactionSource::External;
		let extrinsic = UncheckedExtrinsic::decode(&mut &*tx0).unwrap();
		// add balance to the account
		let author = extrinsic.signature.clone().unwrap().0;
		let address = Indices::lookup(author).unwrap();
		let data = pallet_balances::AccountData { free: 5_000_000_000_000, ..Default::default() };
		let account = frame_system::AccountInfo { nonce: 0u32, refcount: 0u8, data };
		<frame_system::Account<Runtime>>::insert(&address, account);

		// check validity
		let res = Executive::validate_transaction(source, extrinsic);

		assert_eq!(res.unwrap(), ValidTransaction {
			priority: 2_411_002_000_000,
			requires: vec![],
			provides: vec![(address, 0).encode()],
			longevity: 127,
			propagate: true,
		});
	});
}
<|MERGE_RESOLUTION|>--- conflicted
+++ resolved
@@ -15,11 +15,7 @@
 // along with Substrate.  If not, see <http://www.gnu.org/licenses/>.
 
 use node_runtime::{
-<<<<<<< HEAD
 	Executive, Indices, Runtime, UncheckedExtrinsic, ImOnlineAuthorityId,
-=======
-	Call, Executive, Indices, Runtime, TransactionSubmitterOf, UncheckedExtrinsic,
->>>>>>> 4b65f176
 };
 use sp_application_crypto::AppKey;
 use sp_core::testing::KeyStore;
@@ -188,4 +184,4 @@
 			propagate: true,
 		});
 	});
-}
+}