--- conflicted
+++ resolved
@@ -16,11 +16,7 @@
 // You should have received a copy of the GNU General Public License
 // along with this program. If not, see <https://www.gnu.org/licenses/>.
 
-<<<<<<< HEAD
-//! RPC interface for the ManualSeal Engine.
-=======
 //! RPC interface for the `ManualSeal` Engine.
->>>>>>> 918313f9
 
 use sp_consensus::ImportedAux;
 use jsonrpc_core::Error;
