--- conflicted
+++ resolved
@@ -43,14 +43,10 @@
 substrate-test-runtime = { version = "2.0.0-rc3", path = "../../test-utils/runtime" }
 sp-state-machine = { version = "0.8.0-rc3", path = "../../primitives/state-machine" }
 test-case = "0.3.3"
-<<<<<<< HEAD
-sp-runtime = { version = "2.0.0-rc2", path = "../../primitives/runtime" }
-sp-tracing = { version = "2.0.0-rc2", path = "../../primitives/tracing" }
-sc-tracing = { version = "2.0.0-rc2", path = "../tracing" }
+sp-runtime = { version = "2.0.0-rc3", path = "../../primitives/runtime" }
+sp-tracing = { version = "2.0.0-rc3", path = "../../primitives/tracing" }
+sc-tracing = { version = "2.0.0-rc3", path = "../tracing" }
 tracing = "0.1.14"
-=======
-sp-runtime = { version = "2.0.0-rc3", path = "../../primitives/runtime" }
->>>>>>> 65fe00b7
 
 [features]
 default = [ "std" ]
