// This file is part of Substrate.

// Copyright (C) 2017-2020 Parity Technologies (UK) Ltd.
// SPDX-License-Identifier: GPL-3.0-or-later WITH Classpath-exception-2.0

// This program is free software: you can redistribute it and/or modify
// it under the terms of the GNU General Public License as published by
// the Free Software Foundation, either version 3 of the License, or
// (at your option) any later version.

// This program is distributed in the hope that it will be useful,
// but WITHOUT ANY WARRANTY; without even the implied warranty of
// MERCHANTABILITY or FITNESS FOR A PARTICULAR PURPOSE. See the
// GNU General Public License for more details.

// You should have received a copy of the GNU General Public License
// along with this program. If not, see <https://www.gnu.org/licenses/>.

//! Substrate Client

use std::{
	marker::PhantomData,
	collections::{HashSet, BTreeMap, HashMap},
	sync::Arc, panic::UnwindSafe, result,
};
use log::{info, trace, warn};
use parking_lot::{Mutex, RwLock};
use codec::{Encode, Decode};
use hash_db::Prefix;
use sp_core::{
	convert_hash,
	storage::{well_known_keys, ChildInfo, PrefixedStorageKey, StorageData, StorageKey},
	ChangesTrieConfiguration, ExecutionContext, NativeOrEncoded,
};
#[cfg(feature="test-helpers")]
<<<<<<< HEAD
use sp_core::traits::SyncCryptoStore;
=======
use sp_keystore::SyncCryptoStorePtr;
>>>>>>> a845ff33
use sc_telemetry::{telemetry, SUBSTRATE_INFO};
use sp_runtime::{
	Justification, BuildStorage,
	generic::{BlockId, SignedBlock, DigestItem},
	traits::{
		Block as BlockT, Header as HeaderT, Zero, NumberFor,
		HashFor, SaturatedConversion, One, DigestFor,
	},
};
use sp_state_machine::{
	DBValue, Backend as StateBackend, ChangesTrieAnchorBlockId,
	prove_read, prove_child_read, ChangesTrieRootsStorage, ChangesTrieStorage,
	ChangesTrieConfigurationRange, key_changes, key_changes_proof,
};
use sc_executor::RuntimeVersion;
use sp_consensus::{
	Error as ConsensusError, BlockStatus, BlockImportParams, BlockCheckParams,
	ImportResult, BlockOrigin, ForkChoiceStrategy, RecordProof,
};
use sp_blockchain::{
	self as blockchain,
	Backend as ChainBackend,
	HeaderBackend as ChainHeaderBackend, ProvideCache, Cache,
	well_known_cache_keys::Id as CacheKeyId,
	HeaderMetadata, CachedHeaderMetadata,
};
use sp_trie::StorageProof;
use sp_api::{
	CallApiAt, ConstructRuntimeApi, Core as CoreApi, ApiExt, ApiRef, ProvideRuntimeApi,
	CallApiAtParams,
};
use sc_block_builder::{BlockBuilderApi, BlockBuilderProvider};
use sc_client_api::{
	backend::{
		self, BlockImportOperation, PrunableStateChangesTrieStorage,
		ClientImportOperation, Finalizer, ImportSummary, NewBlockState,
		changes_tries_state_at_block, StorageProvider,
		LockImportRun, apply_aux,
	},
	client::{
		ImportNotifications, FinalityNotification, FinalityNotifications, BlockImportNotification,
		ClientInfo, BlockchainEvents, BlockBackend, ProvideUncles, BadBlocks, ForkBlocks,
		BlockOf,
	},
	execution_extensions::ExecutionExtensions,
	notifications::{StorageNotifications, StorageEventStream},
	KeyIterator, CallExecutor, ExecutorProvider, ProofProvider,
	cht, UsageProvider
};
use sp_utils::mpsc::{TracingUnboundedSender, tracing_unbounded};
use sp_blockchain::Error;
use prometheus_endpoint::Registry;
use super::{
	genesis, block_rules::{BlockRules, LookupResult as BlockLookupResult},
};
use sc_light::{call_executor::prove_execution, fetcher::ChangesProof};
use rand::Rng;

#[cfg(feature="test-helpers")]
use {
	sp_core::traits::{CodeExecutor, SpawnNamed},
	sc_client_api::in_mem,
	sc_executor::RuntimeInfo,
	super::call_executor::LocalCallExecutor,
};

type NotificationSinks<T> = Mutex<Vec<TracingUnboundedSender<T>>>;

/// Substrate Client
pub struct Client<B, E, Block, RA> where Block: BlockT {
	backend: Arc<B>,
	executor: E,
	storage_notifications: Mutex<StorageNotifications<Block>>,
	import_notification_sinks: NotificationSinks<BlockImportNotification<Block>>,
	finality_notification_sinks: NotificationSinks<FinalityNotification<Block>>,
	// holds the block hash currently being imported. TODO: replace this with block queue
	importing_block: RwLock<Option<Block::Hash>>,
	block_rules: BlockRules<Block>,
	execution_extensions: ExecutionExtensions<Block>,
	config: ClientConfig,
	_phantom: PhantomData<RA>,
}

// used in importing a block, where additional changes are made after the runtime
// executed.
enum PrePostHeader<H> {
	// they are the same: no post-runtime digest items.
	Same(H),
	// different headers (pre, post).
	Different(H, H),
}

impl<H> PrePostHeader<H> {
	// get a reference to the "post-header" -- the header as it should be after all changes are applied.
	fn post(&self) -> &H {
		match *self {
			PrePostHeader::Same(ref h) => h,
			PrePostHeader::Different(_, ref h) => h,
		}
	}

	// convert to the "post-header" -- the header as it should be after all changes are applied.
	fn into_post(self) -> H {
		match self {
			PrePostHeader::Same(h) => h,
			PrePostHeader::Different(_, h) => h,
		}
	}
}

/// Create an instance of in-memory client.
#[cfg(feature="test-helpers")]
pub fn new_in_mem<E, Block, S, RA, TStore>(
	executor: E,
	genesis_storage: &S,
<<<<<<< HEAD
	keystore: Option<TStore>,
=======
	keystore: Option<SyncCryptoStorePtr>,
>>>>>>> a845ff33
	prometheus_registry: Option<Registry>,
	spawn_handle: Box<dyn SpawnNamed>,
	config: ClientConfig,
) -> sp_blockchain::Result<Client<
	in_mem::Backend<Block>,
	LocalCallExecutor<in_mem::Backend<Block>, E>,
	Block,
	RA
>> where
	E: CodeExecutor + RuntimeInfo,
	S: BuildStorage,
	Block: BlockT,
	TStore: sp_core::traits::CryptoStore + 'static,
{
	new_with_backend(
		Arc::new(in_mem::Backend::new()),
		executor,
		genesis_storage,
		keystore,
		spawn_handle,
		prometheus_registry,
		config,
	)
}

/// Relevant client configuration items relevant for the client.
#[derive(Debug,Clone,Default)]
pub struct ClientConfig {
	/// Enable the offchain worker db.
	pub offchain_worker_enabled: bool,
	/// If true, allows access from the runtime to write into offchain worker db.
	pub offchain_indexing_api: bool,
}

/// Create a client with the explicitly provided backend.
/// This is useful for testing backend implementations.
#[cfg(feature="test-helpers")]
pub fn new_with_backend<B, E, Block, S, RA, TStore>(
	backend: Arc<B>,
	executor: E,
	build_genesis_storage: &S,
<<<<<<< HEAD
	keystore: Option<TStore>,
=======
	keystore: Option<SyncCryptoStorePtr>,
>>>>>>> a845ff33
	spawn_handle: Box<dyn SpawnNamed>,
	prometheus_registry: Option<Registry>,
	config: ClientConfig,
) -> sp_blockchain::Result<Client<B, LocalCallExecutor<B, E>, Block, RA>>
	where
		E: CodeExecutor + RuntimeInfo,
		S: BuildStorage,
		Block: BlockT,
		B: backend::LocalBackend<Block> + 'static,
		TStore: sp_core::traits::CryptoStore + 'static,
{
	let sync_keystore = match keystore {
		Some(store) => {
			let sync_keystore = Arc::new(SyncCryptoStore::new(Arc::new(store)));
			Some(sync_keystore)
		},
		None => None
	};

	let call_executor = LocalCallExecutor::new(backend.clone(), executor, spawn_handle, config.clone());
	let extensions = ExecutionExtensions::new(Default::default(), sync_keystore);
	Client::new(
		backend,
		call_executor,
		build_genesis_storage,
		Default::default(),
		Default::default(),
		extensions,
		prometheus_registry,
		config,
	)
}

impl<B, E, Block, RA> BlockOf for Client<B, E, Block, RA> where
	B: backend::Backend<Block>,
	E: CallExecutor<Block>,
	Block: BlockT,
{
	type Type = Block;
}

impl<B, E, Block, RA> LockImportRun<Block, B> for Client<B, E, Block, RA>
	where
		B: backend::Backend<Block>,
		E: CallExecutor<Block>,
		Block: BlockT,
{
	fn lock_import_and_run<R, Err, F>(&self, f: F) -> Result<R, Err>
		where
			F: FnOnce(&mut ClientImportOperation<Block, B>) -> Result<R, Err>,
			Err: From<sp_blockchain::Error>,
	{
		let inner = || {
			let _import_lock = self.backend.get_import_lock().write();

			let mut op = ClientImportOperation {
				op: self.backend.begin_operation()?,
				notify_imported: None,
				notify_finalized: Vec::new(),
			};

			let r = f(&mut op)?;

			let ClientImportOperation { op, notify_imported, notify_finalized } = op;
			self.backend.commit_operation(op)?;

			self.notify_finalized(notify_finalized)?;
			self.notify_imported(notify_imported)?;

			Ok(r)
		};

		let result = inner();
		*self.importing_block.write() = None;

		result
	}
}

impl<B, E, Block, RA> LockImportRun<Block, B> for &Client<B, E, Block, RA>
	where
		Block: BlockT,
		B: backend::Backend<Block>,
		E: CallExecutor<Block>,
{
	fn lock_import_and_run<R, Err, F>(&self, f: F) -> Result<R, Err>
		where
			F: FnOnce(&mut ClientImportOperation<Block, B>) -> Result<R, Err>,
			Err: From<sp_blockchain::Error>,
	{
		(**self).lock_import_and_run(f)
	}
}

impl<B, E, Block, RA> Client<B, E, Block, RA> where
	B: backend::Backend<Block>,
	E: CallExecutor<Block>,
	Block: BlockT,
	Block::Header: Clone,
{
	/// Creates new Substrate Client with given blockchain and code executor.
	pub fn new(
		backend: Arc<B>,
		executor: E,
		build_genesis_storage: &dyn BuildStorage,
		fork_blocks: ForkBlocks<Block>,
		bad_blocks: BadBlocks<Block>,
		execution_extensions: ExecutionExtensions<Block>,
		prometheus_registry: Option<Registry>,
		config: ClientConfig,
	) -> sp_blockchain::Result<Self> {
		if backend.blockchain().header(BlockId::Number(Zero::zero()))?.is_none() {
			let genesis_storage = build_genesis_storage.build_storage()?;
			let mut op = backend.begin_operation()?;
			backend.begin_state_operation(&mut op, BlockId::Hash(Default::default()))?;
			let state_root = op.reset_storage(genesis_storage)?;
			let genesis_block = genesis::construct_genesis_block::<Block>(state_root.into());
			info!("🔨 Initializing Genesis block/state (state: {}, header-hash: {})",
				genesis_block.header().state_root(),
				genesis_block.header().hash()
			);
			op.set_block_data(
				genesis_block.deconstruct().0,
				Some(vec![]),
				None,
				NewBlockState::Final
			)?;
			backend.commit_operation(op)?;
		}

		Ok(Client {
			backend,
			executor,
			storage_notifications: Mutex::new(StorageNotifications::new(prometheus_registry)),
			import_notification_sinks: Default::default(),
			finality_notification_sinks: Default::default(),
			importing_block: Default::default(),
			block_rules: BlockRules::new(fork_blocks, bad_blocks),
			execution_extensions,
			config,
			_phantom: Default::default(),
		})
	}

	/// returns a reference to the block import notification sinks
	/// useful for test environments.
	pub fn import_notification_sinks(&self) -> &NotificationSinks<BlockImportNotification<Block>> {
		&self.import_notification_sinks
	}

	/// returns a reference to the finality notification sinks
	/// useful for test environments.
	pub fn finality_notification_sinks(&self) -> &NotificationSinks<FinalityNotification<Block>> {
		&self.finality_notification_sinks
	}

	/// Get a reference to the state at a given block.
	pub fn state_at(&self, block: &BlockId<Block>) -> sp_blockchain::Result<B::State> {
		self.backend.state_at(*block)
	}

	/// Get the code at a given block.
	pub fn code_at(&self, id: &BlockId<Block>) -> sp_blockchain::Result<Vec<u8>> {
		Ok(StorageProvider::storage(self, id, &StorageKey(well_known_keys::CODE.to_vec()))?
			.expect("None is returned if there's no value stored for the given key;\
				':code' key is always defined; qed").0)
	}

	/// Get the RuntimeVersion at a given block.
	pub fn runtime_version_at(&self, id: &BlockId<Block>) -> sp_blockchain::Result<RuntimeVersion> {
		self.executor.runtime_version(id)
	}

	/// Reads given header and generates CHT-based header proof for CHT of given size.
	pub fn header_proof_with_cht_size(
		&self,
		id: &BlockId<Block>,
		cht_size: NumberFor<Block>,
	) -> sp_blockchain::Result<(Block::Header, StorageProof)> {
		let proof_error = || sp_blockchain::Error::Backend(format!("Failed to generate header proof for {:?}", id));
		let header = self.backend.blockchain().expect_header(*id)?;
		let block_num = *header.number();
		let cht_num = cht::block_to_cht_number(cht_size, block_num).ok_or_else(proof_error)?;
		let cht_start = cht::start_number(cht_size, cht_num);
		let mut current_num = cht_start;
		let cht_range = ::std::iter::from_fn(|| {
			let old_current_num = current_num;
			current_num = current_num + One::one();
			Some(old_current_num)
		});
		let headers = cht_range.map(|num| self.block_hash(num));
		let proof = cht::build_proof::<Block::Header, HashFor<Block>, _, _>(
			cht_size,
			cht_num,
			std::iter::once(block_num),
			headers,
		)?;
		Ok((header, proof))
	}

	/// Does the same work as `key_changes_proof`, but assumes that CHTs are of passed size.
	pub fn key_changes_proof_with_cht_size(
		&self,
		first: Block::Hash,
		last: Block::Hash,
		min: Block::Hash,
		max: Block::Hash,
		storage_key: Option<&PrefixedStorageKey>,
		key: &StorageKey,
		cht_size: NumberFor<Block>,
	) -> sp_blockchain::Result<ChangesProof<Block::Header>> {
		struct AccessedRootsRecorder<'a, Block: BlockT> {
			storage: &'a dyn ChangesTrieStorage<HashFor<Block>, NumberFor<Block>>,
			min: NumberFor<Block>,
			required_roots_proofs: Mutex<BTreeMap<NumberFor<Block>, Block::Hash>>,
		};

		impl<'a, Block: BlockT> ChangesTrieRootsStorage<HashFor<Block>, NumberFor<Block>> for
			AccessedRootsRecorder<'a, Block>
		{
			fn build_anchor(&self, hash: Block::Hash)
				-> Result<ChangesTrieAnchorBlockId<Block::Hash, NumberFor<Block>>, String>
			{
				self.storage.build_anchor(hash)
			}

			fn root(
				&self,
				anchor: &ChangesTrieAnchorBlockId<Block::Hash, NumberFor<Block>>,
				block: NumberFor<Block>,
			) -> Result<Option<Block::Hash>, String> {
				let root = self.storage.root(anchor, block)?;
				if block < self.min {
					if let Some(ref root) = root {
						self.required_roots_proofs.lock().insert(
							block,
							root.clone()
						);
					}
				}
				Ok(root)
			}
		}

		impl<'a, Block: BlockT> ChangesTrieStorage<HashFor<Block>, NumberFor<Block>> for
			AccessedRootsRecorder<'a, Block>
		{
			fn as_roots_storage(&self)
				-> &dyn sp_state_machine::ChangesTrieRootsStorage<HashFor<Block>, NumberFor<Block>>
			{
				self
			}

			fn with_cached_changed_keys(
				&self,
				root: &Block::Hash,
				functor: &mut dyn FnMut(&HashMap<Option<PrefixedStorageKey>, HashSet<Vec<u8>>>),
			) -> bool {
				self.storage.with_cached_changed_keys(root, functor)
			}

			fn get(&self, key: &Block::Hash, prefix: Prefix) -> Result<Option<DBValue>, String> {
				self.storage.get(key, prefix)
			}
		}

		let first_number = self.backend.blockchain()
			.expect_block_number_from_id(&BlockId::Hash(first))?;
		let (storage, configs) = self.require_changes_trie(first_number, last, true)?;
		let min_number = self.backend.blockchain().expect_block_number_from_id(&BlockId::Hash(min))?;

		let recording_storage = AccessedRootsRecorder::<Block> {
			storage: storage.storage(),
			min: min_number,
			required_roots_proofs: Mutex::new(BTreeMap::new()),
		};

		let max_number = std::cmp::min(
			self.backend.blockchain().info().best_number,
			self.backend.blockchain().expect_block_number_from_id(&BlockId::Hash(max))?,
		);

		// fetch key changes proof
		let mut proof = Vec::new();
		for (config_zero, config_end, config) in configs {
			let last_number = self.backend.blockchain()
				.expect_block_number_from_id(&BlockId::Hash(last))?;
			let config_range = ChangesTrieConfigurationRange {
				config: &config,
				zero: config_zero,
				end: config_end.map(|(config_end_number, _)| config_end_number),
			};
			let proof_range = key_changes_proof::<HashFor<Block>, _>(
				config_range,
				&recording_storage,
				first_number,
				&ChangesTrieAnchorBlockId {
					hash: convert_hash(&last),
					number: last_number,
				},
				max_number,
				storage_key,
				&key.0,
			)
			.map_err(|err| sp_blockchain::Error::ChangesTrieAccessFailed(err))?;
			proof.extend(proof_range);
		}

		// now gather proofs for all changes tries roots that were touched during key_changes_proof
		// execution AND are unknown (i.e. replaced with CHT) to the requester
		let roots = recording_storage.required_roots_proofs.into_inner();
		let roots_proof = self.changes_trie_roots_proof(cht_size, roots.keys().cloned())?;

		Ok(ChangesProof {
			max_block: max_number,
			proof,
			roots: roots.into_iter().map(|(n, h)| (n, convert_hash(&h))).collect(),
			roots_proof,
		})
	}

	/// Generate CHT-based proof for roots of changes tries at given blocks.
	fn changes_trie_roots_proof<I: IntoIterator<Item=NumberFor<Block>>>(
		&self,
		cht_size: NumberFor<Block>,
		blocks: I
	) -> sp_blockchain::Result<StorageProof> {
		// most probably we have touched several changes tries that are parts of the single CHT
		// => GroupBy changes tries by CHT number and then gather proof for the whole group at once
		let mut proofs = Vec::new();

		cht::for_each_cht_group::<Block::Header, _, _, _>(cht_size, blocks, |_, cht_num, cht_blocks| {
			let cht_proof = self.changes_trie_roots_proof_at_cht(cht_size, cht_num, cht_blocks)?;
			proofs.push(cht_proof);
			Ok(())
		}, ())?;

		Ok(StorageProof::merge(proofs))
	}

	/// Generates CHT-based proof for roots of changes tries at given blocks (that are part of single CHT).
	fn changes_trie_roots_proof_at_cht(
		&self,
		cht_size: NumberFor<Block>,
		cht_num: NumberFor<Block>,
		blocks: Vec<NumberFor<Block>>
	) -> sp_blockchain::Result<StorageProof> {
		let cht_start = cht::start_number(cht_size, cht_num);
		let mut current_num = cht_start;
		let cht_range = ::std::iter::from_fn(|| {
			let old_current_num = current_num;
			current_num = current_num + One::one();
			Some(old_current_num)
		});
		let roots = cht_range
			.map(|num| self.header(&BlockId::Number(num))
			.map(|block|
				block.and_then(|block| block.digest().log(DigestItem::as_changes_trie_root).cloned()))
			);
		let proof = cht::build_proof::<Block::Header, HashFor<Block>, _, _>(
			cht_size,
			cht_num,
			blocks,
			roots,
		)?;
		Ok(proof)
	}

	/// Returns changes trie storage and all configurations that have been active in the range [first; last].
	///
	/// Configurations are returned in descending order (and obviously never overlap).
	/// If fail_if_disabled is false, returns maximal consequent configurations ranges, starting from last and
	/// stopping on either first, or when CT have been disabled.
	/// If fail_if_disabled is true, fails when there's a subrange where CT have been disabled
	/// inside first..last blocks range.
	fn require_changes_trie(
		&self,
		first: NumberFor<Block>,
		last: Block::Hash,
		fail_if_disabled: bool,
	) -> sp_blockchain::Result<(
		&dyn PrunableStateChangesTrieStorage<Block>,
		Vec<(NumberFor<Block>, Option<(NumberFor<Block>, Block::Hash)>, ChangesTrieConfiguration)>,
	)> {
		let storage = match self.backend.changes_trie_storage() {
			Some(storage) => storage,
			None => return Err(sp_blockchain::Error::ChangesTriesNotSupported),
		};

		let mut configs = Vec::with_capacity(1);
		let mut current = last;
		loop {
			let config_range = storage.configuration_at(&BlockId::Hash(current))?;
			match config_range.config {
				Some(config) => configs.push((config_range.zero.0, config_range.end, config)),
				None if !fail_if_disabled => return Ok((storage, configs)),
				None => return Err(sp_blockchain::Error::ChangesTriesNotSupported),
			}

			if config_range.zero.0 < first {
				break;
			}

			current = *self.backend.blockchain().expect_header(BlockId::Hash(config_range.zero.1))?.parent_hash();
		}

		Ok((storage, configs))
	}

	/// Apply a checked and validated block to an operation. If a justification is provided
	/// then `finalized` *must* be true.
	fn apply_block(
		&self,
		operation: &mut ClientImportOperation<Block, B>,
		import_block: BlockImportParams<Block, backend::TransactionFor<B, Block>>,
		new_cache: HashMap<CacheKeyId, Vec<u8>>,
	) -> sp_blockchain::Result<ImportResult> where
		Self: ProvideRuntimeApi<Block>,
		<Self as ProvideRuntimeApi<Block>>::Api: CoreApi<Block, Error = Error> +
			ApiExt<Block, StateBackend = B::State>,
	{
		let BlockImportParams {
			origin,
			header,
			justification,
			post_digests,
			body,
			storage_changes,
			finalized,
			auxiliary,
			fork_choice,
			intermediates,
			import_existing,
			..
		} = import_block;

		assert!(justification.is_some() && finalized || justification.is_none());

		if !intermediates.is_empty() {
			return Err(Error::IncompletePipeline)
		}

		let fork_choice = fork_choice.ok_or(Error::IncompletePipeline)?;

		let import_headers = if post_digests.is_empty() {
			PrePostHeader::Same(header)
		} else {
			let mut post_header = header.clone();
			for item in post_digests {
				post_header.digest_mut().push(item);
			}
			PrePostHeader::Different(header, post_header)
		};

		let hash = import_headers.post().hash();
		let height = (*import_headers.post().number()).saturated_into::<u64>();

		*self.importing_block.write() = Some(hash);

		let result = self.execute_and_import_block(
			operation,
			origin,
			hash,
			import_headers,
			justification,
			body,
			storage_changes,
			new_cache,
			finalized,
			auxiliary,
			fork_choice,
			import_existing,
		);

		if let Ok(ImportResult::Imported(ref aux)) = result {
			if aux.is_new_best {
				// don't send telemetry block import events during initial sync for every
				// block to avoid spamming the telemetry server, these events will be randomly
				// sent at a rate of 1/10.
				if origin != BlockOrigin::NetworkInitialSync ||
					rand::thread_rng().gen_bool(0.1)
				{
					telemetry!(SUBSTRATE_INFO; "block.import";
						"height" => height,
						"best" => ?hash,
						"origin" => ?origin
					);
				}
			}
		}

		result
	}

	fn execute_and_import_block(
		&self,
		operation: &mut ClientImportOperation<Block, B>,
		origin: BlockOrigin,
		hash: Block::Hash,
		import_headers: PrePostHeader<Block::Header>,
		justification: Option<Justification>,
		body: Option<Vec<Block::Extrinsic>>,
		storage_changes: Option<sp_api::StorageChanges<backend::StateBackendFor<B, Block>, Block>>,
		new_cache: HashMap<CacheKeyId, Vec<u8>>,
		finalized: bool,
		aux: Vec<(Vec<u8>, Option<Vec<u8>>)>,
		fork_choice: ForkChoiceStrategy,
		import_existing: bool,
	) -> sp_blockchain::Result<ImportResult> where
		Self: ProvideRuntimeApi<Block>,
		<Self as ProvideRuntimeApi<Block>>::Api: CoreApi<Block, Error = Error> +
				ApiExt<Block, StateBackend = B::State>,
	{
		let parent_hash = import_headers.post().parent_hash().clone();
		let status = self.backend.blockchain().status(BlockId::Hash(hash))?;
		match (import_existing, status) {
			(false, blockchain::BlockStatus::InChain) => return Ok(ImportResult::AlreadyInChain),
			(false, blockchain::BlockStatus::Unknown) => {},
			(true, blockchain::BlockStatus::InChain) =>  {},
			(true, blockchain::BlockStatus::Unknown) =>
				return Err(Error::UnknownBlock(format!("{:?}", hash))),
		}

		let info = self.backend.blockchain().info();

		// the block is lower than our last finalized block so it must revert
		// finality, refusing import.
		if *import_headers.post().number() <= info.finalized_number {
			return Err(sp_blockchain::Error::NotInFinalizedChain);
		}

		// this is a fairly arbitrary choice of where to draw the line on making notifications,
		// but the general goal is to only make notifications when we are already fully synced
		// and get a new chain head.
		let make_notifications = match origin {
			BlockOrigin::NetworkBroadcast | BlockOrigin::Own | BlockOrigin::ConsensusBroadcast => true,
			BlockOrigin::Genesis | BlockOrigin::NetworkInitialSync | BlockOrigin::File => false,
		};

		let storage_changes = match storage_changes {
			Some(storage_changes) => {
				self.backend.begin_state_operation(&mut operation.op, BlockId::Hash(parent_hash))?;

				// ensure parent block is finalized to maintain invariant that
				// finality is called sequentially.
				if finalized {
					self.apply_finality_with_block_hash(
						operation,
						parent_hash,
						None,
						info.best_hash,
						make_notifications,
					)?;
				}

				operation.op.update_cache(new_cache);

				let (
					main_sc,
					child_sc,
					offchain_sc,
					tx, _,
					changes_trie_tx,
				) = storage_changes.into_inner();

				if self.config.offchain_indexing_api {
					operation.op.update_offchain_storage(offchain_sc)?;
				}

				operation.op.update_db_storage(tx)?;
				operation.op.update_storage(main_sc.clone(), child_sc.clone())?;

				if let Some(changes_trie_transaction) = changes_trie_tx {
					operation.op.update_changes_trie(changes_trie_transaction)?;
				}

				Some((main_sc, child_sc))
			},
			None => None,
		};

		let is_new_best = finalized || match fork_choice {
			ForkChoiceStrategy::LongestChain => import_headers.post().number() > &info.best_number,
			ForkChoiceStrategy::Custom(v) => v,
		};

		let leaf_state = if finalized {
			NewBlockState::Final
		} else if is_new_best {
			NewBlockState::Best
		} else {
			NewBlockState::Normal
		};

		let tree_route = if is_new_best && info.best_hash != parent_hash {
			let route_from_best = sp_blockchain::tree_route(
				self.backend.blockchain(),
				info.best_hash,
				parent_hash,
			)?;
			Some(route_from_best)
		} else {
			None
		};

		trace!(
			"Imported {}, (#{}), best={}, origin={:?}",
			hash,
			import_headers.post().number(),
			is_new_best,
			origin,
		);

		operation.op.set_block_data(
			import_headers.post().clone(),
			body,
			justification,
			leaf_state,
		)?;

		operation.op.insert_aux(aux)?;

		// we only notify when we are already synced to the tip of the chain or if this import triggers a re-org
		if make_notifications || tree_route.is_some() {
			if finalized {
				operation.notify_finalized.push(hash);
			}

			operation.notify_imported = Some(ImportSummary {
				hash,
				origin,
				header: import_headers.into_post(),
				is_new_best,
				storage_changes,
				tree_route,
			})
		}

		Ok(ImportResult::imported(is_new_best))
	}

	/// Prepares the storage changes for a block.
	///
	/// It checks if the state should be enacted and if the `import_block` maybe already provides
	/// the required storage changes. If the state should be enacted and the storage changes are not
	/// provided, the block is re-executed to get the storage changes.
	fn prepare_block_storage_changes(
		&self,
		import_block: &mut BlockImportParams<Block, backend::TransactionFor<B, Block>>,
	) -> sp_blockchain::Result<Option<ImportResult>>
		where
			Self: ProvideRuntimeApi<Block>,
			<Self as ProvideRuntimeApi<Block>>::Api: CoreApi<Block, Error = Error> +
				ApiExt<Block, StateBackend = B::State>,
	{
		let parent_hash = import_block.header.parent_hash();
		let at = BlockId::Hash(*parent_hash);
		let enact_state = match self.block_status(&at)? {
			BlockStatus::Unknown => return Ok(Some(ImportResult::UnknownParent)),
			BlockStatus::InChainWithState | BlockStatus::Queued => true,
			BlockStatus::InChainPruned if import_block.allow_missing_state => false,
			BlockStatus::InChainPruned => return Ok(Some(ImportResult::MissingState)),
			BlockStatus::KnownBad => return Ok(Some(ImportResult::KnownBad)),
		};

		match (enact_state, &mut import_block.storage_changes, &mut import_block.body) {
			// We have storage changes and should enact the state, so we don't need to do anything
			// here
			(true, Some(_), _) => {},
			// We should enact state, but don't have any storage changes, so we need to execute the
			// block.
			(true, ref mut storage_changes @ None, Some(ref body)) => {
				let runtime_api = self.runtime_api();
				let execution_context = if import_block.origin == BlockOrigin::NetworkInitialSync {
					ExecutionContext::Syncing
				} else {
					ExecutionContext::Importing
				};

				runtime_api.execute_block_with_context(
					&at,
					execution_context,
					Block::new(import_block.header.clone(), body.clone()),
				)?;

				let state = self.backend.state_at(at)?;
				let changes_trie_state = changes_tries_state_at_block(
					&at,
					self.backend.changes_trie_storage(),
				)?;

				let gen_storage_changes = runtime_api.into_storage_changes(
					&state,
					changes_trie_state.as_ref(),
					*parent_hash,
				)?;

				if import_block.header.state_root()
					!= &gen_storage_changes.transaction_storage_root
				{
					return Err(Error::InvalidStateRoot)
				} else {
					**storage_changes = Some(gen_storage_changes);
				}
			},
			// No block body, no storage changes
			(true, None, None) => {},
			// We should not enact the state, so we set the storage changes to `None`.
			(false, changes, _) => {
				changes.take();
			}
		};

		Ok(None)
	}

	fn apply_finality_with_block_hash(
		&self,
		operation: &mut ClientImportOperation<Block, B>,
		block: Block::Hash,
		justification: Option<Justification>,
		best_block: Block::Hash,
		notify: bool,
	) -> sp_blockchain::Result<()> {
		// find tree route from last finalized to given block.
		let last_finalized = self.backend.blockchain().last_finalized()?;

		if block == last_finalized {
			warn!("Possible safety violation: attempted to re-finalize last finalized block {:?} ", last_finalized);
			return Ok(());
		}

		let route_from_finalized = sp_blockchain::tree_route(self.backend.blockchain(), last_finalized, block)?;

		if let Some(retracted) = route_from_finalized.retracted().get(0) {
			warn!("Safety violation: attempted to revert finalized block {:?} which is not in the \
				same chain as last finalized {:?}", retracted, last_finalized);

			return Err(sp_blockchain::Error::NotInFinalizedChain);
		}

		let route_from_best = sp_blockchain::tree_route(self.backend.blockchain(), best_block, block)?;

		// if the block is not a direct ancestor of the current best chain,
		// then some other block is the common ancestor.
		if route_from_best.common_block().hash != block {
			// NOTE: we're setting the finalized block as best block, this might
			// be slightly inaccurate since we might have a "better" block
			// further along this chain, but since best chain selection logic is
			// plugable we cannot make a better choice here. usages that need
			// an accurate "best" block need to go through `SelectChain`
			// instead.
			operation.op.mark_head(BlockId::Hash(block))?;
		}

		let enacted = route_from_finalized.enacted();
		assert!(enacted.len() > 0);
		for finalize_new in &enacted[..enacted.len() - 1] {
			operation.op.mark_finalized(BlockId::Hash(finalize_new.hash), None)?;
		}

		assert_eq!(enacted.last().map(|e| e.hash), Some(block));
		operation.op.mark_finalized(BlockId::Hash(block), justification)?;

		if notify {
			// sometimes when syncing, tons of blocks can be finalized at once.
			// we'll send notifications spuriously in that case.
			const MAX_TO_NOTIFY: usize = 256;
			let enacted = route_from_finalized.enacted();
			let start = enacted.len() - std::cmp::min(enacted.len(), MAX_TO_NOTIFY);
			for finalized in &enacted[start..] {
				operation.notify_finalized.push(finalized.hash);
			}
		}

		Ok(())
	}

	fn notify_finalized(
		&self,
		notify_finalized: Vec<Block::Hash>,
	) -> sp_blockchain::Result<()> {
		let mut sinks = self.finality_notification_sinks.lock();

		if notify_finalized.is_empty() {
			// cleanup any closed finality notification sinks
			// since we won't be running the loop below which
			// would also remove any closed sinks.
			sinks.retain(|sink| !sink.is_closed());

			return Ok(());
		}

		// We assume the list is sorted and only want to inform the
		// telemetry once about the finalized block.
		if let Some(last) = notify_finalized.last() {
			let header = self.header(&BlockId::Hash(*last))?
				.expect(
					"Header already known to exist in DB because it is \
					 indicated in the tree route; qed"
				);

			telemetry!(SUBSTRATE_INFO; "notify.finalized";
				"height" => format!("{}", header.number()),
				"best" => ?last,
			);
		}

		for finalized_hash in notify_finalized {
			let header = self.header(&BlockId::Hash(finalized_hash))?
				.expect(
					"Header already known to exist in DB because it is \
					 indicated in the tree route; qed"
				);

			let notification = FinalityNotification {
				header,
				hash: finalized_hash,
			};

			sinks.retain(|sink| sink.unbounded_send(notification.clone()).is_ok());
		}

		Ok(())
	}

	fn notify_imported(
		&self,
		notify_import: Option<ImportSummary<Block>>,
	) -> sp_blockchain::Result<()> {
		let notify_import = match notify_import {
			Some(notify_import) => notify_import,
			None => {
				// cleanup any closed import notification sinks since we won't
				// be sending any notifications below which would remove any
				// closed sinks. this is necessary since during initial sync we
				// won't send any import notifications which could lead to a
				// temporary leak of closed/discarded notification sinks (e.g.
				// from consensus code).
				self.import_notification_sinks
					.lock()
					.retain(|sink| !sink.is_closed());

				return Ok(());
			}
		};

		if let Some(storage_changes) = notify_import.storage_changes {
			// TODO [ToDr] How to handle re-orgs? Should we re-emit all storage changes?
			self.storage_notifications.lock()
				.trigger(
					&notify_import.hash,
					storage_changes.0.into_iter(),
					storage_changes.1.into_iter().map(|(sk, v)| (sk, v.into_iter())),
				);
		}

		let notification = BlockImportNotification::<Block> {
			hash: notify_import.hash,
			origin: notify_import.origin,
			header: notify_import.header,
			is_new_best: notify_import.is_new_best,
			tree_route: notify_import.tree_route.map(Arc::new),
		};

		self.import_notification_sinks.lock()
			.retain(|sink| sink.unbounded_send(notification.clone()).is_ok());

		Ok(())
	}

	/// Attempts to revert the chain by `n` blocks guaranteeing that no block is
	/// reverted past the last finalized block. Returns the number of blocks
	/// that were successfully reverted.
	pub fn revert(&self, n: NumberFor<Block>) -> sp_blockchain::Result<NumberFor<Block>> {
		let (number, _) = self.backend.revert(n, false)?;
		Ok(number)
	}

	/// Attempts to revert the chain by `n` blocks disregarding finality. This method will revert
	/// any finalized blocks as requested and can potentially leave the node in an inconsistent
	/// state. Other modules in the system that persist data and that rely on finality
	/// (e.g. consensus parts) will be unaffected by the revert. Use this method with caution and
	/// making sure that no other data needs to be reverted for consistency aside from the block
	/// data. If `blacklist` is set to true, will also blacklist reverted blocks from finalizing
	/// again. The blacklist is reset upon client restart.
	///
	/// Returns the number of blocks that were successfully reverted.
	pub fn unsafe_revert(
		&mut self,
		n: NumberFor<Block>,
		blacklist: bool,
	) -> sp_blockchain::Result<NumberFor<Block>> {
		let (number, reverted) = self.backend.revert(n, true)?;
		if blacklist {
			for b in reverted {
				self.block_rules.mark_bad(b);
			}
		}
		Ok(number)
	}

	/// Get blockchain info.
	pub fn chain_info(&self) -> blockchain::Info<Block> {
		self.backend.blockchain().info()
	}

	/// Get block status.
	pub fn block_status(&self, id: &BlockId<Block>) -> sp_blockchain::Result<BlockStatus> {
		// this can probably be implemented more efficiently
		if let BlockId::Hash(ref h) = id {
			if self.importing_block.read().as_ref().map_or(false, |importing| h == importing) {
				return Ok(BlockStatus::Queued);
			}
		}
		let hash_and_number = match id.clone() {
			BlockId::Hash(hash) => self.backend.blockchain().number(hash)?.map(|n| (hash, n)),
			BlockId::Number(n) => self.backend.blockchain().hash(n)?.map(|hash| (hash, n)),
		};
		match hash_and_number {
			Some((hash, number)) => {
				if self.backend.have_state_at(&hash, number) {
					Ok(BlockStatus::InChainWithState)
				} else {
					Ok(BlockStatus::InChainPruned)
				}
			}
			None => Ok(BlockStatus::Unknown),
		}
	}

	/// Get block header by id.
	pub fn header(&self, id: &BlockId<Block>) -> sp_blockchain::Result<Option<<Block as BlockT>::Header>> {
		self.backend.blockchain().header(*id)
	}

	/// Get block body by id.
	pub fn body(&self, id: &BlockId<Block>) -> sp_blockchain::Result<Option<Vec<<Block as BlockT>::Extrinsic>>> {
		self.backend.blockchain().body(*id)
	}

	/// Gets the uncles of the block with `target_hash` going back `max_generation` ancestors.
	pub fn uncles(&self, target_hash: Block::Hash, max_generation: NumberFor<Block>) -> sp_blockchain::Result<Vec<Block::Hash>> {
		let load_header = |id: Block::Hash| -> sp_blockchain::Result<Block::Header> {
			match self.backend.blockchain().header(BlockId::Hash(id))? {
				Some(hdr) => Ok(hdr),
				None => Err(Error::UnknownBlock(format!("{:?}", id))),
			}
		};

		let genesis_hash = self.backend.blockchain().info().genesis_hash;
		if genesis_hash == target_hash { return Ok(Vec::new()); }

		let mut current_hash = target_hash;
		let mut current = load_header(current_hash)?;
		let mut ancestor_hash = *current.parent_hash();
		let mut ancestor = load_header(ancestor_hash)?;
		let mut uncles = Vec::new();

		for _generation in 0..max_generation.saturated_into() {
			let children = self.backend.blockchain().children(ancestor_hash)?;
			uncles.extend(children.into_iter().filter(|h| h != &current_hash));
			current_hash = ancestor_hash;
			if genesis_hash == current_hash { break; }
			current = ancestor;
			ancestor_hash = *current.parent_hash();
			ancestor = load_header(ancestor_hash)?;
		}
		trace!("Collected {} uncles", uncles.len());
		Ok(uncles)
	}

	/// Prepare in-memory header that is used in execution environment.
	fn prepare_environment_block(&self, parent: &BlockId<Block>) -> sp_blockchain::Result<Block::Header> {
		let parent_header = self.backend.blockchain().expect_header(*parent)?;
		Ok(<<Block as BlockT>::Header as HeaderT>::new(
			self.backend.blockchain().expect_block_number_from_id(parent)? + One::one(),
			Default::default(),
			Default::default(),
			parent_header.hash(),
			Default::default(),
		))
	}
}

impl<B, E, Block, RA> UsageProvider<Block> for Client<B, E, Block, RA> where
	B: backend::Backend<Block>,
	E: CallExecutor<Block>,
	Block: BlockT,
{
	/// Get usage info about current client.
	fn usage_info(&self) -> ClientInfo<Block> {
		ClientInfo {
			chain: self.chain_info(),
			usage: self.backend.usage_info(),
		}
	}
}

impl<B, E, Block, RA> ProofProvider<Block> for Client<B, E, Block, RA> where
	B: backend::Backend<Block>,
	E: CallExecutor<Block>,
	Block: BlockT,
{
	fn read_proof(
		&self,
		id: &BlockId<Block>,
		keys: &mut dyn Iterator<Item=&[u8]>,
	) -> sp_blockchain::Result<StorageProof> {
		self.state_at(id)
			.and_then(|state| prove_read(state, keys)
				.map_err(Into::into))
	}

	fn read_child_proof(
		&self,
		id: &BlockId<Block>,
		child_info: &ChildInfo,
		keys: &mut dyn Iterator<Item=&[u8]>,
	) -> sp_blockchain::Result<StorageProof> {
		self.state_at(id)
			.and_then(|state| prove_child_read(state, child_info, keys)
				.map_err(Into::into))
	}

	fn execution_proof(
		&self,
		id: &BlockId<Block>,
		method: &str,
		call_data: &[u8]
	) -> sp_blockchain::Result<(Vec<u8>, StorageProof)> {
		// Make sure we include the `:code` and `:heap_pages` in the execution proof to be
		// backwards compatible.
		//
		// TODO: Remove when solved: https://github.com/paritytech/substrate/issues/5047
		let code_proof = self.read_proof(
			id,
			&mut [well_known_keys::CODE, well_known_keys::HEAP_PAGES].iter().map(|v| *v),
		)?;

		let state = self.state_at(id)?;
		let header = self.prepare_environment_block(id)?;
		prove_execution(
			state,
			header,
			&self.executor,
			method,
			call_data,
		).map(|(r, p)| {
			(r, StorageProof::merge(vec![p, code_proof]))
		})
	}

	fn header_proof(&self, id: &BlockId<Block>) -> sp_blockchain::Result<(Block::Header, StorageProof)> {
		self.header_proof_with_cht_size(id, cht::size())
	}

	fn key_changes_proof(
		&self,
		first: Block::Hash,
		last: Block::Hash,
		min: Block::Hash,
		max: Block::Hash,
		storage_key: Option<&PrefixedStorageKey>,
		key: &StorageKey,
	) -> sp_blockchain::Result<ChangesProof<Block::Header>> {
		self.key_changes_proof_with_cht_size(
			first,
			last,
			min,
			max,
			storage_key,
			key,
			cht::size(),
		)
	}
}


impl<B, E, Block, RA> BlockBuilderProvider<B, Block, Self> for Client<B, E, Block, RA>
	where
		B: backend::Backend<Block> + Send + Sync + 'static,
		E: CallExecutor<Block> + Send + Sync + 'static,
		Block: BlockT,
		Self: ChainHeaderBackend<Block> + ProvideRuntimeApi<Block>,
		<Self as ProvideRuntimeApi<Block>>::Api: ApiExt<Block, StateBackend = backend::StateBackendFor<B, Block>>
			+ BlockBuilderApi<Block, Error = Error>,
{
	fn new_block_at<R: Into<RecordProof>>(
		&self,
		parent: &BlockId<Block>,
		inherent_digests: DigestFor<Block>,
		record_proof: R,
	) -> sp_blockchain::Result<sc_block_builder::BlockBuilder<Block, Self, B>> {
		sc_block_builder::BlockBuilder::new(
			self,
			self.expect_block_hash_from_id(parent)?,
			self.expect_block_number_from_id(parent)?,
			record_proof.into(),
			inherent_digests,
			&self.backend
		)
	}

	fn new_block(
		&self,
		inherent_digests: DigestFor<Block>,
	) -> sp_blockchain::Result<sc_block_builder::BlockBuilder<Block, Self, B>> {
		let info = self.chain_info();
		sc_block_builder::BlockBuilder::new(
			self,
			info.best_hash,
			info.best_number,
			RecordProof::No,
			inherent_digests,
			&self.backend,
		)
	}
}

impl<B, E, Block, RA>  ExecutorProvider<Block> for Client<B, E, Block, RA> where
	B: backend::Backend<Block>,
	E: CallExecutor<Block>,
	Block: BlockT,
{
	type Executor = E;

	fn executor(&self) -> &Self::Executor {
		&self.executor
	}

	fn execution_extensions(&self) -> &ExecutionExtensions<Block> {
		&self.execution_extensions
	}
}

impl<B, E, Block, RA> StorageProvider<Block, B> for Client<B, E, Block, RA> where
	B: backend::Backend<Block>,
	E: CallExecutor<Block>,
	Block: BlockT,
{
	fn storage_keys(&self, id: &BlockId<Block>, key_prefix: &StorageKey) -> sp_blockchain::Result<Vec<StorageKey>> {
		let keys = self.state_at(id)?.keys(&key_prefix.0).into_iter().map(StorageKey).collect();
		Ok(keys)
	}

	fn storage_pairs(&self, id: &BlockId<Block>, key_prefix: &StorageKey)
		-> sp_blockchain::Result<Vec<(StorageKey, StorageData)>>
	{
		let state = self.state_at(id)?;
		let keys = state
			.keys(&key_prefix.0)
			.into_iter()
			.map(|k| {
				let d = state.storage(&k).ok().flatten().unwrap_or_default();
				(StorageKey(k), StorageData(d))
			})
			.collect();
		Ok(keys)
	}


	fn storage_keys_iter<'a>(
		&self,
		id: &BlockId<Block>,
		prefix: Option<&'a StorageKey>,
		start_key: Option<&StorageKey>
	) -> sp_blockchain::Result<KeyIterator<'a, B::State, Block>> {
		let state = self.state_at(id)?;
		let start_key = start_key
			.or(prefix)
			.map(|key| key.0.clone())
			.unwrap_or_else(Vec::new);
		Ok(KeyIterator::new(state, prefix, start_key))
	}


	fn storage(
		&self,
		id: &BlockId<Block>,
		key: &StorageKey,
	) -> sp_blockchain::Result<Option<StorageData>> {
		Ok(self.state_at(id)?
			.storage(&key.0).map_err(|e| sp_blockchain::Error::from_state(Box::new(e)))?
			.map(StorageData)
		)
	}


	fn storage_hash(
		&self,
		id: &BlockId<Block>,
		key: &StorageKey,
	) -> sp_blockchain::Result<Option<Block::Hash>> {
		Ok(self.state_at(id)?
			.storage_hash(&key.0).map_err(|e| sp_blockchain::Error::from_state(Box::new(e)))?
		)
	}

	fn child_storage_keys(
		&self,
		id: &BlockId<Block>,
		child_info: &ChildInfo,
		key_prefix: &StorageKey
	) -> sp_blockchain::Result<Vec<StorageKey>> {
		let keys = self.state_at(id)?
			.child_keys(child_info, &key_prefix.0)
			.into_iter()
			.map(StorageKey)
			.collect();
		Ok(keys)
	}

	fn child_storage(
		&self,
		id: &BlockId<Block>,
		child_info: &ChildInfo,
		key: &StorageKey
	) -> sp_blockchain::Result<Option<StorageData>> {
		Ok(self.state_at(id)?
			.child_storage(child_info, &key.0)
			.map_err(|e| sp_blockchain::Error::from_state(Box::new(e)))?
			.map(StorageData))
	}

	fn child_storage_hash(
		&self,
		id: &BlockId<Block>,
		child_info: &ChildInfo,
		key: &StorageKey
	) -> sp_blockchain::Result<Option<Block::Hash>> {
		Ok(self.state_at(id)?
			.child_storage_hash(child_info, &key.0)
			.map_err(|e| sp_blockchain::Error::from_state(Box::new(e)))?
		)
	}

	fn max_key_changes_range(
		&self,
		first: NumberFor<Block>,
		last: BlockId<Block>,
	) -> sp_blockchain::Result<Option<(NumberFor<Block>, BlockId<Block>)>> {
		let last_number = self.backend.blockchain().expect_block_number_from_id(&last)?;
		let last_hash = self.backend.blockchain().expect_block_hash_from_id(&last)?;
		if first > last_number {
			return Err(sp_blockchain::Error::ChangesTrieAccessFailed("Invalid changes trie range".into()));
		}

		let (storage, configs) = match self.require_changes_trie(first, last_hash, false).ok() {
			Some((storage, configs)) => (storage, configs),
			None => return Ok(None),
		};

		let first_available_changes_trie = configs.last().map(|config| config.0);
		match first_available_changes_trie {
			Some(first_available_changes_trie) => {
				let oldest_unpruned = storage.oldest_pruned_digest_range_end();
				let first = std::cmp::max(first_available_changes_trie, oldest_unpruned);
				Ok(Some((first, last)))
			},
			None => Ok(None)
		}
	}

	fn key_changes(
		&self,
		first: NumberFor<Block>,
		last: BlockId<Block>,
		storage_key: Option<&PrefixedStorageKey>,
		key: &StorageKey
	) -> sp_blockchain::Result<Vec<(NumberFor<Block>, u32)>> {
		let last_number = self.backend.blockchain().expect_block_number_from_id(&last)?;
		let last_hash = self.backend.blockchain().expect_block_hash_from_id(&last)?;
		let (storage, configs) = self.require_changes_trie(first, last_hash, true)?;

		let mut result = Vec::new();
		let best_number = self.backend.blockchain().info().best_number;
		for (config_zero, config_end, config) in configs {
			let range_first = ::std::cmp::max(first, config_zero + One::one());
			let range_anchor = match config_end {
				Some((config_end_number, config_end_hash)) => if last_number > config_end_number {
					ChangesTrieAnchorBlockId { hash: config_end_hash, number: config_end_number }
				} else {
					ChangesTrieAnchorBlockId { hash: convert_hash(&last_hash), number: last_number }
				},
				None => ChangesTrieAnchorBlockId { hash: convert_hash(&last_hash), number: last_number },
			};

			let config_range = ChangesTrieConfigurationRange {
				config: &config,
				zero: config_zero.clone(),
				end: config_end.map(|(config_end_number, _)| config_end_number),
			};
			let result_range: Vec<(NumberFor<Block>, u32)> = key_changes::<HashFor<Block>, _>(
				config_range,
				storage.storage(),
				range_first,
				&range_anchor,
				best_number,
				storage_key,
				&key.0)
				.and_then(|r| r.map(|r| r.map(|(block, tx)| (block, tx))).collect::<Result<_, _>>())
				.map_err(|err| sp_blockchain::Error::ChangesTrieAccessFailed(err))?;
			result.extend(result_range);
		}

		Ok(result)
	}
}

impl<B, E, Block, RA> HeaderMetadata<Block> for Client<B, E, Block, RA> where
	B: backend::Backend<Block>,
	E: CallExecutor<Block>,
	Block: BlockT,
{
	type Error = sp_blockchain::Error;

	fn header_metadata(&self, hash: Block::Hash) -> Result<CachedHeaderMetadata<Block>, Self::Error> {
		self.backend.blockchain().header_metadata(hash)
	}

	fn insert_header_metadata(&self, hash: Block::Hash, metadata: CachedHeaderMetadata<Block>) {
		self.backend.blockchain().insert_header_metadata(hash, metadata)
	}

	fn remove_header_metadata(&self, hash: Block::Hash) {
		self.backend.blockchain().remove_header_metadata(hash)
	}
}

impl<B, E, Block, RA> ProvideUncles<Block> for Client<B, E, Block, RA> where
	B: backend::Backend<Block>,
	E: CallExecutor<Block>,
	Block: BlockT,
{
	fn uncles(&self, target_hash: Block::Hash, max_generation: NumberFor<Block>) -> sp_blockchain::Result<Vec<Block::Header>> {
		Ok(Client::uncles(self, target_hash, max_generation)?
			.into_iter()
			.filter_map(|hash| Client::header(self, &BlockId::Hash(hash)).unwrap_or(None))
			.collect()
		)
	}
}

impl<B, E, Block, RA> ChainHeaderBackend<Block> for Client<B, E, Block, RA> where
	B: backend::Backend<Block>,
	E: CallExecutor<Block> + Send + Sync,
	Block: BlockT,
	RA: Send + Sync,
{
	fn header(&self, id: BlockId<Block>) -> sp_blockchain::Result<Option<Block::Header>> {
		self.backend.blockchain().header(id)
	}

	fn info(&self) -> blockchain::Info<Block> {
		self.backend.blockchain().info()
	}

	fn status(&self, id: BlockId<Block>) -> sp_blockchain::Result<blockchain::BlockStatus> {
		self.backend.blockchain().status(id)
	}

	fn number(&self, hash: Block::Hash) -> sp_blockchain::Result<Option<<<Block as BlockT>::Header as HeaderT>::Number>> {
		self.backend.blockchain().number(hash)
	}

	fn hash(&self, number: NumberFor<Block>) -> sp_blockchain::Result<Option<Block::Hash>> {
		self.backend.blockchain().hash(number)
	}
}

impl<B, E, Block, RA> sp_runtime::traits::BlockIdTo<Block> for Client<B, E, Block, RA> where
	B: backend::Backend<Block>,
	E: CallExecutor<Block> + Send + Sync,
	Block: BlockT,
	RA: Send + Sync,
{
	type Error = Error;

	fn to_hash(&self, block_id: &BlockId<Block>) -> sp_blockchain::Result<Option<Block::Hash>> {
		self.block_hash_from_id(block_id)
	}

	fn to_number(&self, block_id: &BlockId<Block>) -> sp_blockchain::Result<Option<NumberFor<Block>>> {
		self.block_number_from_id(block_id)
	}
}

impl<B, E, Block, RA> ChainHeaderBackend<Block> for &Client<B, E, Block, RA> where
	B: backend::Backend<Block>,
	E: CallExecutor<Block> + Send + Sync,
	Block: BlockT,
	RA: Send + Sync,
{
	fn header(&self, id: BlockId<Block>) -> sp_blockchain::Result<Option<Block::Header>> {
		(**self).backend.blockchain().header(id)
	}

	fn info(&self) -> blockchain::Info<Block> {
		(**self).backend.blockchain().info()
	}

	fn status(&self, id: BlockId<Block>) -> sp_blockchain::Result<blockchain::BlockStatus> {
		(**self).status(id)
	}

	fn number(&self, hash: Block::Hash) -> sp_blockchain::Result<Option<<<Block as BlockT>::Header as HeaderT>::Number>> {
		(**self).number(hash)
	}

	fn hash(&self, number: NumberFor<Block>) -> sp_blockchain::Result<Option<Block::Hash>> {
		(**self).hash(number)
	}
}

impl<B, E, Block, RA> ProvideCache<Block> for Client<B, E, Block, RA> where
	B: backend::Backend<Block>,
	Block: BlockT,
{
	fn cache(&self) -> Option<Arc<dyn Cache<Block>>> {
		self.backend.blockchain().cache()
	}
}

impl<B, E, Block, RA> ProvideRuntimeApi<Block> for Client<B, E, Block, RA> where
	B: backend::Backend<Block>,
	E: CallExecutor<Block, Backend = B> + Send + Sync,
	Block: BlockT,
	RA: ConstructRuntimeApi<Block, Self>,
{
	type Api = <RA as ConstructRuntimeApi<Block, Self>>::RuntimeApi;

	fn runtime_api<'a>(&'a self) -> ApiRef<'a, Self::Api> {
		RA::construct_runtime_api(self)
	}
}

impl<B, E, Block, RA> CallApiAt<Block> for Client<B, E, Block, RA> where
	B: backend::Backend<Block>,
	E: CallExecutor<Block, Backend = B> + Send + Sync,
	Block: BlockT,
{
	type Error = Error;
	type StateBackend = B::State;

	fn call_api_at<
		'a,
		R: Encode + Decode + PartialEq,
		NC: FnOnce() -> result::Result<R, String> + UnwindSafe,
		C: CoreApi<Block, Error = Error>,
	>(
		&self,
		params: CallApiAtParams<'a, Block, C, NC, B::State>,
	) -> sp_blockchain::Result<NativeOrEncoded<R>> {
		let core_api = params.core_api;
		let at = params.at;

		let (manager, extensions) = self.execution_extensions.manager_and_extensions(
			at,
			params.context,
		);

		self.executor.contextual_call::<_, fn(_,_) -> _,_,_>(
			|| core_api.initialize_block(at, &self.prepare_environment_block(at)?),
			at,
			params.function,
			&params.arguments,
			params.overlayed_changes,
			params.offchain_changes,
			Some(params.storage_transaction_cache),
			params.initialize_block,
			manager,
			params.native_call,
			params.recorder,
			Some(extensions),
		)
	}

	fn runtime_version_at(&self, at: &BlockId<Block>) -> sp_blockchain::Result<RuntimeVersion> {
		self.runtime_version_at(at)
	}
}

/// NOTE: only use this implementation when you are sure there are NO consensus-level BlockImport
/// objects. Otherwise, importing blocks directly into the client would be bypassing
/// important verification work.
impl<B, E, Block, RA> sp_consensus::BlockImport<Block> for &Client<B, E, Block, RA> where
	B: backend::Backend<Block>,
	E: CallExecutor<Block> + Send + Sync,
	Block: BlockT,
	Client<B, E, Block, RA>: ProvideRuntimeApi<Block>,
	<Client<B, E, Block, RA> as ProvideRuntimeApi<Block>>::Api: CoreApi<Block, Error = Error> +
		ApiExt<Block, StateBackend = B::State>,
{
	type Error = ConsensusError;
	type Transaction = backend::TransactionFor<B, Block>;

	/// Import a checked and validated block. If a justification is provided in
	/// `BlockImportParams` then `finalized` *must* be true.
	///
	/// NOTE: only use this implementation when there are NO consensus-level BlockImport
	/// objects. Otherwise, importing blocks directly into the client would be bypassing
	/// important verification work.
	///
	/// If you are not sure that there are no BlockImport objects provided by the consensus
	/// algorithm, don't use this function.
	fn import_block(
		&mut self,
		mut import_block: BlockImportParams<Block, backend::TransactionFor<B, Block>>,
		new_cache: HashMap<CacheKeyId, Vec<u8>>,
	) -> Result<ImportResult, Self::Error> {
		let span = tracing::span!(tracing::Level::DEBUG, "import_block");
		let _enter = span.enter();

		if let Some(res) = self.prepare_block_storage_changes(&mut import_block).map_err(|e| {
			warn!("Block prepare storage changes error:\n{:?}", e);
			ConsensusError::ClientImport(e.to_string())
		})? {
			return Ok(res)
		}

		self.lock_import_and_run(|operation| {
			self.apply_block(operation, import_block, new_cache)
		}).map_err(|e| {
			warn!("Block import error:\n{:?}", e);
			ConsensusError::ClientImport(e.to_string()).into()
		})
	}

	/// Check block preconditions.
	fn check_block(
		&mut self,
		block: BlockCheckParams<Block>,
	) -> Result<ImportResult, Self::Error> {
		let BlockCheckParams { hash, number, parent_hash, allow_missing_state, import_existing } = block;

		// Check the block against white and black lists if any are defined
		// (i.e. fork blocks and bad blocks respectively)
		match self.block_rules.lookup(number, &hash) {
			BlockLookupResult::KnownBad => {
				trace!(
					"Rejecting known bad block: #{} {:?}",
					number,
					hash,
				);
				return Ok(ImportResult::KnownBad);
			},
			BlockLookupResult::Expected(expected_hash) => {
				trace!(
					"Rejecting block from known invalid fork. Got {:?}, expected: {:?} at height {}",
					hash,
					expected_hash,
					number
				);
				return Ok(ImportResult::KnownBad);
			},
			BlockLookupResult::NotSpecial => {}
		}

		// Own status must be checked first. If the block and ancestry is pruned
		// this function must return `AlreadyInChain` rather than `MissingState`
		match self.block_status(&BlockId::Hash(hash))
			.map_err(|e| ConsensusError::ClientImport(e.to_string()))?
		{
			BlockStatus::InChainWithState | BlockStatus::Queued if !import_existing  => return Ok(ImportResult::AlreadyInChain),
			BlockStatus::InChainWithState | BlockStatus::Queued => {},
			BlockStatus::InChainPruned => return Ok(ImportResult::AlreadyInChain),
			BlockStatus::Unknown => {},
			BlockStatus::KnownBad => return Ok(ImportResult::KnownBad),
		}

		match self.block_status(&BlockId::Hash(parent_hash))
			.map_err(|e| ConsensusError::ClientImport(e.to_string()))?
			{
				BlockStatus::InChainWithState | BlockStatus::Queued => {},
				BlockStatus::Unknown => return Ok(ImportResult::UnknownParent),
				BlockStatus::InChainPruned if allow_missing_state => {},
				BlockStatus::InChainPruned => return Ok(ImportResult::MissingState),
				BlockStatus::KnownBad => return Ok(ImportResult::KnownBad),
			}


		Ok(ImportResult::imported(false))
	}
}

impl<B, E, Block, RA> sp_consensus::BlockImport<Block> for Client<B, E, Block, RA> where
	B: backend::Backend<Block>,
	E: CallExecutor<Block> + Send + Sync,
	Block: BlockT,
	Self: ProvideRuntimeApi<Block>,
	<Self as ProvideRuntimeApi<Block>>::Api: CoreApi<Block, Error = Error> +
		ApiExt<Block, StateBackend = B::State>,
{
	type Error = ConsensusError;
	type Transaction = backend::TransactionFor<B, Block>;

	fn import_block(
		&mut self,
		import_block: BlockImportParams<Block, Self::Transaction>,
		new_cache: HashMap<CacheKeyId, Vec<u8>>,
	) -> Result<ImportResult, Self::Error> {
		(&*self).import_block(import_block, new_cache)
	}

	fn check_block(
		&mut self,
		block: BlockCheckParams<Block>,
	) -> Result<ImportResult, Self::Error> {
		(&*self).check_block(block)
	}
}

impl<B, E, Block, RA> Finalizer<Block, B> for Client<B, E, Block, RA> where
	B: backend::Backend<Block>,
	E: CallExecutor<Block>,
	Block: BlockT,
{
	fn apply_finality(
		&self,
		operation: &mut ClientImportOperation<Block, B>,
		id: BlockId<Block>,
		justification: Option<Justification>,
		notify: bool,
	) -> sp_blockchain::Result<()> {
		let last_best = self.backend.blockchain().info().best_hash;
		let to_finalize_hash = self.backend.blockchain().expect_block_hash_from_id(&id)?;
		self.apply_finality_with_block_hash(
			operation,
			to_finalize_hash,
			justification,
			last_best,
			notify,
		)
	}

	fn finalize_block(
		&self,
		id: BlockId<Block>,
		justification: Option<Justification>,
		notify: bool,
	) -> sp_blockchain::Result<()> {
		self.lock_import_and_run(|operation| {
			self.apply_finality(operation, id, justification, notify)
		})
	}
}


impl<B, E, Block, RA> Finalizer<Block, B> for &Client<B, E, Block, RA> where
	B: backend::Backend<Block>,
	E: CallExecutor<Block>,
	Block: BlockT,
{
	fn apply_finality(
		&self,
		operation: &mut ClientImportOperation<Block, B>,
		id: BlockId<Block>,
		justification: Option<Justification>,
		notify: bool,
	) -> sp_blockchain::Result<()> {
		(**self).apply_finality(operation, id, justification, notify)
	}

	fn finalize_block(
		&self,
		id: BlockId<Block>,
		justification: Option<Justification>,
		notify: bool,
	) -> sp_blockchain::Result<()> {
		(**self).finalize_block(id, justification, notify)
	}
}

impl<B, E, Block, RA> BlockchainEvents<Block> for Client<B, E, Block, RA>
where
	E: CallExecutor<Block>,
	Block: BlockT,
{
	/// Get block import event stream.
	fn import_notification_stream(&self) -> ImportNotifications<Block> {
		let (sink, stream) = tracing_unbounded("mpsc_import_notification_stream");
		self.import_notification_sinks.lock().push(sink);
		stream
	}

	fn finality_notification_stream(&self) -> FinalityNotifications<Block> {
		let (sink, stream) = tracing_unbounded("mpsc_finality_notification_stream");
		self.finality_notification_sinks.lock().push(sink);
		stream
	}

	/// Get storage changes event stream.
	fn storage_changes_notification_stream(
		&self,
		filter_keys: Option<&[StorageKey]>,
		child_filter_keys: Option<&[(StorageKey, Option<Vec<StorageKey>>)]>,
	) -> sp_blockchain::Result<StorageEventStream<Block::Hash>> {
		Ok(self.storage_notifications.lock().listen(filter_keys, child_filter_keys))
	}
}

impl<B, E, Block, RA> BlockBackend<Block> for Client<B, E, Block, RA>
	where
		B: backend::Backend<Block>,
		E: CallExecutor<Block>,
		Block: BlockT,
{
	fn block_body(
		&self,
		id: &BlockId<Block>,
	) -> sp_blockchain::Result<Option<Vec<<Block as BlockT>::Extrinsic>>> {
		self.body(id)
	}

	fn block(&self, id: &BlockId<Block>) -> sp_blockchain::Result<Option<SignedBlock<Block>>>
	{
		Ok(match (self.header(id)?, self.body(id)?, self.justification(id)?) {
			(Some(header), Some(extrinsics), justification) =>
				Some(SignedBlock { block: Block::new(header, extrinsics), justification }),
			_ => None,
		})
	}

	fn block_status(&self, id: &BlockId<Block>) -> sp_blockchain::Result<BlockStatus> {
		// this can probably be implemented more efficiently
		if let BlockId::Hash(ref h) = id {
			if self.importing_block.read().as_ref().map_or(false, |importing| h == importing) {
				return Ok(BlockStatus::Queued);
			}
		}
		let hash_and_number = match id.clone() {
			BlockId::Hash(hash) => self.backend.blockchain().number(hash)?.map(|n| (hash, n)),
			BlockId::Number(n) => self.backend.blockchain().hash(n)?.map(|hash| (hash, n)),
		};
		match hash_and_number {
			Some((hash, number)) => {
				if self.backend.have_state_at(&hash, number) {
					Ok(BlockStatus::InChainWithState)
				} else {
					Ok(BlockStatus::InChainPruned)
				}
			}
			None => Ok(BlockStatus::Unknown),
		}
	}

	fn justification(&self, id: &BlockId<Block>) -> sp_blockchain::Result<Option<Justification>> {
		self.backend.blockchain().justification(*id)
	}

	fn block_hash(&self, number: NumberFor<Block>) -> sp_blockchain::Result<Option<Block::Hash>> {
		self.backend.blockchain().hash(number)
	}
}

impl<B, E, Block, RA> backend::AuxStore for Client<B, E, Block, RA>
	where
		B: backend::Backend<Block>,
		E: CallExecutor<Block>,
		Block: BlockT,
		Self: ProvideRuntimeApi<Block>,
		<Self as ProvideRuntimeApi<Block>>::Api: CoreApi<Block, Error = Error>,
{
	/// Insert auxiliary data into key-value store.
	fn insert_aux<
		'a,
		'b: 'a,
		'c: 'a,
		I: IntoIterator<Item=&'a(&'c [u8], &'c [u8])>,
		D: IntoIterator<Item=&'a &'b [u8]>,
	>(&self, insert: I, delete: D) -> sp_blockchain::Result<()> {
		// Import is locked here because we may have other block import
		// operations that tries to set aux data. Note that for consensus
		// layer, one can always use atomic operations to make sure
		// import is only locked once.
		self.lock_import_and_run(|operation| {
			apply_aux(operation, insert, delete)
		})
	}
	/// Query auxiliary data from key-value store.
	fn get_aux(&self, key: &[u8]) -> sp_blockchain::Result<Option<Vec<u8>>> {
		backend::AuxStore::get_aux(&*self.backend, key)
	}
}

impl<B, E, Block, RA> backend::AuxStore for &Client<B, E, Block, RA>
	where
		B: backend::Backend<Block>,
		E: CallExecutor<Block>,
		Block: BlockT,
		Client<B, E, Block, RA>: ProvideRuntimeApi<Block>,
		<Client<B, E, Block, RA> as ProvideRuntimeApi<Block>>::Api: CoreApi<Block, Error = Error>,
{
	fn insert_aux<
		'a,
		'b: 'a,
		'c: 'a,
		I: IntoIterator<Item=&'a(&'c [u8], &'c [u8])>,
		D: IntoIterator<Item=&'a &'b [u8]>,
	>(&self, insert: I, delete: D) -> sp_blockchain::Result<()> {
		(**self).insert_aux(insert, delete)
	}

	fn get_aux(&self, key: &[u8]) -> sp_blockchain::Result<Option<Vec<u8>>> {
		(**self).get_aux(key)
	}
}

impl<BE, E, B, RA> sp_consensus::block_validation::Chain<B> for Client<BE, E, B, RA>
	where BE: backend::Backend<B>,
		  E: CallExecutor<B>,
		  B: BlockT
{
	fn block_status(
		&self,
		id: &BlockId<B>,
	) -> Result<BlockStatus, Box<dyn std::error::Error + Send>> {
		Client::block_status(self, id).map_err(|e| Box::new(e) as Box<_>)
	}
}<|MERGE_RESOLUTION|>--- conflicted
+++ resolved
@@ -33,11 +33,7 @@
 	ChangesTrieConfiguration, ExecutionContext, NativeOrEncoded,
 };
 #[cfg(feature="test-helpers")]
-<<<<<<< HEAD
-use sp_core::traits::SyncCryptoStore;
-=======
 use sp_keystore::SyncCryptoStorePtr;
->>>>>>> a845ff33
 use sc_telemetry::{telemetry, SUBSTRATE_INFO};
 use sp_runtime::{
 	Justification, BuildStorage,
@@ -153,11 +149,7 @@
 pub fn new_in_mem<E, Block, S, RA, TStore>(
 	executor: E,
 	genesis_storage: &S,
-<<<<<<< HEAD
-	keystore: Option<TStore>,
-=======
 	keystore: Option<SyncCryptoStorePtr>,
->>>>>>> a845ff33
 	prometheus_registry: Option<Registry>,
 	spawn_handle: Box<dyn SpawnNamed>,
 	config: ClientConfig,
@@ -199,11 +191,7 @@
 	backend: Arc<B>,
 	executor: E,
 	build_genesis_storage: &S,
-<<<<<<< HEAD
-	keystore: Option<TStore>,
-=======
 	keystore: Option<SyncCryptoStorePtr>,
->>>>>>> a845ff33
 	spawn_handle: Box<dyn SpawnNamed>,
 	prometheus_registry: Option<Registry>,
 	config: ClientConfig,
